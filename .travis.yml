--- conflicted
+++ resolved
@@ -41,10 +41,6 @@
 - sudo apt-get install uuid
 script:
 - make lint
-<<<<<<< HEAD
-- make docker-build clean-launch-dev launch-dev pfs-test pps-test
-=======
 - ./etc/build/travis.sh
->>>>>>> 41d004eb
 notifications:
   slack: pachyderm:qmSCZSX1Q2yWxc6DjNZZFLGd