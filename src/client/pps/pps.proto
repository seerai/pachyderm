--- conflicted
+++ resolved
@@ -93,11 +93,8 @@
   string commit = 4;
   string glob = 5;
   string join_on = 8;
-<<<<<<< HEAD
-  bool outer_join = 10;
-=======
+  bool outer_join = 12;
   string group_by = 11;
->>>>>>> 221663d7
   bool lazy = 6;
   // EmptyFiles, if true, will cause files from this PFS input to be
   // presented as empty files. This is useful in shuffle pipelines where you
