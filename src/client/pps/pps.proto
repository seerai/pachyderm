--- conflicted
+++ resolved
@@ -246,11 +246,8 @@
   Input input = 20;
   string description = 21;
   bool incremental = 22;
-<<<<<<< HEAD
-  bool enable_stats = 23;
-=======
   string cache_size = 23;
->>>>>>> 105bdaa0
+  bool enable_stats = 24;
 }
 
 message PipelineInfos {
@@ -359,11 +356,8 @@
   Input input = 13;
   string description = 14;
   bool incremental = 15;
-<<<<<<< HEAD
-  bool enable_stats = 16;
-=======
   string cache_size = 16;
->>>>>>> 105bdaa0
+  bool enable_stats = 17;
 }
 
 message InspectPipelineRequest {
