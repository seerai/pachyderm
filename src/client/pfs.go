package client

import (
	"bytes"
	"context"
	"io"
	"path/filepath"

	"github.com/gogo/protobuf/types"
	"github.com/pachyderm/pachyderm/src/client/pfs"
	"github.com/pachyderm/pachyderm/src/client/pkg/grpcutil"
)

// NewRepo creates a pfs.Repo.
func NewRepo(repoName string) *pfs.Repo {
	return &pfs.Repo{Name: repoName}
}

// NewBranch creates a pfs.Branch
func NewBranch(repoName string, branchName string) *pfs.Branch {
	return &pfs.Branch{
		Repo: NewRepo(repoName),
		Name: branchName,
	}
}

// NewCommit creates a pfs.Commit.
func NewCommit(repoName string, commitID string) *pfs.Commit {
	return &pfs.Commit{
		Repo: NewRepo(repoName),
		ID:   commitID,
	}
}

// NewFile creates a pfs.File.
func NewFile(repoName string, commitID string, path string) *pfs.File {
	return &pfs.File{
		Commit: NewCommit(repoName, commitID),
		Path:   path,
	}
}

// NewBlock creates a pfs.Block.
func NewBlock(hash string) *pfs.Block {
	return &pfs.Block{
		Hash: hash,
	}
}

// CreateRepo creates a new Repo object in pfs with the given name. Repos are
// the top level data object in pfs and should be used to store data of a
// similar type. For example rather than having a single Repo for an entire
// project you might have separate Repos for logs, metrics, database dumps etc.
func (c APIClient) CreateRepo(repoName string) error {
	_, err := c.PfsAPIClient.CreateRepo(
		c.Ctx(),
		&pfs.CreateRepoRequest{
			Repo: NewRepo(repoName),
		},
	)
	return grpcutil.ScrubGRPC(err)
}

// InspectRepo returns info about a specific Repo.
func (c APIClient) InspectRepo(repoName string) (*pfs.RepoInfo, error) {
	resp, err := c.PfsAPIClient.InspectRepo(
		c.Ctx(),
		&pfs.InspectRepoRequest{
			Repo: NewRepo(repoName),
		},
	)
	if err != nil {
		return nil, grpcutil.ScrubGRPC(err)
	}
	return resp, nil
}

// ListRepo returns info about all Repos.
// provenance specifies a set of provenance repos, only repos which have ALL of
// the specified repos as provenance will be returned unless provenance is nil
// in which case it is ignored.
func (c APIClient) ListRepo() ([]*pfs.RepoInfo, error) {
	request := &pfs.ListRepoRequest{}
	repoInfos, err := c.PfsAPIClient.ListRepo(
		c.Ctx(),
		request,
	)
	if err != nil {
		return nil, grpcutil.ScrubGRPC(err)
	}
	return repoInfos.RepoInfo, nil
}

// DeleteRepo deletes a repo and reclaims the storage space it was using. Note
// that as of 1.0 we do not reclaim the blocks that the Repo was referencing,
// this is because they may also be referenced by other Repos and deleting them
// would make those Repos inaccessible. This will be resolved in later
// versions.
// If "force" is set to true, the repo will be removed regardless of errors.
// This argument should be used with care.
func (c APIClient) DeleteRepo(repoName string, force bool) error {
	_, err := c.PfsAPIClient.DeleteRepo(
		c.Ctx(),
		&pfs.DeleteRepoRequest{
			Repo:  NewRepo(repoName),
			Force: force,
		},
	)
	return grpcutil.ScrubGRPC(err)
}

// StartCommit begins the process of committing data to a Repo. Once started
// you can write to the Commit with PutFile and when all the data has been
// written you must finish the Commit with FinishCommit. NOTE, data is not
// persisted until FinishCommit is called.
// branch is a more convenient way to build linear chains of commits. When a
// commit is started with a non empty branch the value of branch becomes an
// alias for the created Commit. This enables a more intuitive access pattern.
// When the commit is started on a branch the previous head of the branch is
// used as the parent of the commit.
func (c APIClient) StartCommit(repoName string, branch string) (*pfs.Commit, error) {
	commit, err := c.PfsAPIClient.StartCommit(
		c.Ctx(),
		&pfs.StartCommitRequest{
			Parent: &pfs.Commit{
				Repo: &pfs.Repo{
					Name: repoName,
				},
			},
			Branch: branch,
		},
	)
	if err != nil {
		return nil, grpcutil.ScrubGRPC(err)
	}
	return commit, nil
}

// BuildCommit builds a commit in a single call from an existing HashTree that
// has already been written to the object store. Note this is a more advanced
// pattern for creating commits that's mostly used internally.
func (c APIClient) BuildCommit(repoName string, branch string, parent string, treeObject string) (*pfs.Commit, error) {
	commit, err := c.PfsAPIClient.BuildCommit(
		c.Ctx(),
		&pfs.BuildCommitRequest{
			Parent: NewCommit(repoName, parent),
			Branch: branch,
			Tree:   &pfs.Object{treeObject},
		},
	)
	if err != nil {
		return nil, grpcutil.ScrubGRPC(err)
	}
	return commit, nil
}

// StartCommitParent begins the process of committing data to a Repo. Once started
// you can write to the Commit with PutFile and when all the data has been
// written you must finish the Commit with FinishCommit. NOTE, data is not
// persisted until FinishCommit is called.
// branch is a more convenient way to build linear chains of commits. When a
// commit is started with a non empty branch the value of branch becomes an
// alias for the created Commit. This enables a more intuitive access pattern.
// When the commit is started on a branch the previous head of the branch is
// used as the parent of the commit.
// parentCommit specifies the parent Commit, upon creation the new Commit will
// appear identical to the parent Commit, data can safely be added to the new
// commit without affecting the contents of the parent Commit. You may pass ""
// as parentCommit in which case the new Commit will have no parent and will
// initially appear empty.
func (c APIClient) StartCommitParent(repoName string, branch string, parentCommit string) (*pfs.Commit, error) {
	commit, err := c.PfsAPIClient.StartCommit(
		c.Ctx(),
		&pfs.StartCommitRequest{
			Parent: &pfs.Commit{
				Repo: &pfs.Repo{
					Name: repoName,
				},
				ID: parentCommit,
			},
			Branch: branch,
		},
	)
	if err != nil {
		return nil, grpcutil.ScrubGRPC(err)
	}
	return commit, nil
}

// FinishCommit ends the process of committing data to a Repo and persists the
// Commit. Once a Commit is finished the data becomes immutable and future
// attempts to write to it with PutFile will error.
func (c APIClient) FinishCommit(repoName string, commitID string) error {
	_, err := c.PfsAPIClient.FinishCommit(
		c.Ctx(),
		&pfs.FinishCommitRequest{
			Commit: NewCommit(repoName, commitID),
		},
	)
	return grpcutil.ScrubGRPC(err)
}

// InspectCommit returns info about a specific Commit.
func (c APIClient) InspectCommit(repoName string, commitID string) (*pfs.CommitInfo, error) {
<<<<<<< HEAD
	return c.inspectCommit(repoName, commitID, pfs.CommitState_STARTED)
=======
	return c.inspectCommit(repoName, commitID, false)
>>>>>>> 93085a28
}

// BlockCommit returns info about a specific Commit, but blocks until that
// commit has been finished.
func (c APIClient) BlockCommit(repoName string, commitID string) (*pfs.CommitInfo, error) {
<<<<<<< HEAD
	return c.inspectCommit(repoName, commitID, pfs.CommitState_FINISHED)
}

func (c APIClient) inspectCommit(repoName string, commitID string, blockState pfs.CommitState) (*pfs.CommitInfo, error) {
	commitInfo, err := c.PfsAPIClient.InspectCommit(
		c.Ctx(),
		&pfs.InspectCommitRequest{
			Commit:     NewCommit(repoName, commitID),
			BlockState: blockState,
=======
	return c.inspectCommit(repoName, commitID, true)
}

func (c APIClient) inspectCommit(repoName string, commitID string, block bool) (*pfs.CommitInfo, error) {
	commitInfo, err := c.PfsAPIClient.InspectCommit(
		c.Ctx(),
		&pfs.InspectCommitRequest{
			Commit: NewCommit(repoName, commitID),
			Block:  block,
>>>>>>> 93085a28
		},
	)
	if err != nil {
		return nil, grpcutil.ScrubGRPC(err)
	}
	return commitInfo, nil
}

// ListCommit lists commits.
// If only `repo` is given, all commits in the repo are returned.
// If `to` is given, only the ancestors of `to`, including `to` itself,
// are considered.
// If `from` is given, only the descendents of `from`, including `from`
// itself, are considered.
// `number` determines how many commits are returned.  If `number` is 0,
// all commits that match the aforementioned criteria are returned.
func (c APIClient) ListCommit(repoName string, to string, from string, number uint64) ([]*pfs.CommitInfo, error) {
	req := &pfs.ListCommitRequest{
		Repo:   NewRepo(repoName),
		Number: number,
	}
	if from != "" {
		req.From = NewCommit(repoName, from)
	}
	if to != "" {
		req.To = NewCommit(repoName, to)
	}
	stream, err := c.PfsAPIClient.ListCommitStream(c.Ctx(), req)
	if err != nil {
		return nil, grpcutil.ScrubGRPC(err)
	}
	var result []*pfs.CommitInfo
	for {
		ci, err := stream.Recv()
		if err == io.EOF {
			break
		} else if err != nil {
			return nil, grpcutil.ScrubGRPC(err)
		}
		result = append(result, ci)

	}
	return result, nil
}

// ListCommitByRepo lists all commits in a repo.
func (c APIClient) ListCommitByRepo(repoName string) ([]*pfs.CommitInfo, error) {
	return c.ListCommit(repoName, "", "", 0)
}

// CreateBranch creates a new branch
func (c APIClient) CreateBranch(repoName string, branch string, commit string, provenance []*pfs.Branch) error {
	var head *pfs.Commit
	if commit != "" {
		head = NewCommit(repoName, commit)
	}
	_, err := c.PfsAPIClient.CreateBranch(
		c.Ctx(),
		&pfs.CreateBranchRequest{
			Branch:     NewBranch(repoName, branch),
			Head:       head,
			Provenance: provenance,
		},
	)
	return grpcutil.ScrubGRPC(err)
}

// InspectBranch returns information on a specific PFS branch
func (c APIClient) InspectBranch(repoName string, branch string) (*pfs.BranchInfo, error) {
	branchInfo, err := c.PfsAPIClient.InspectBranch(
		c.Ctx(),
		&pfs.InspectBranchRequest{
			Branch: NewBranch(repoName, branch),
		},
	)
	return branchInfo, grpcutil.ScrubGRPC(err)
}

// ListBranch lists the active branches on a Repo.
func (c APIClient) ListBranch(repoName string) ([]*pfs.BranchInfo, error) {
	branchInfos, err := c.PfsAPIClient.ListBranch(
		c.Ctx(),
		&pfs.ListBranchRequest{
			Repo: NewRepo(repoName),
		},
	)
	if err != nil {
		return nil, grpcutil.ScrubGRPC(err)
	}
	return branchInfos.BranchInfo, nil
}

// SetBranch sets a commit and its ancestors as a branch.
// SetBranch is deprecated in favor of CommitBranch.
func (c APIClient) SetBranch(repoName string, commit string, branch string) error {
	return c.CreateBranch(repoName, branch, commit, nil)
}

// DeleteBranch deletes a branch, but leaves the commits themselves intact.
// In other words, those commits can still be accessed via commit IDs and
// other branches they happen to be on.
func (c APIClient) DeleteBranch(repoName string, branch string) error {
	_, err := c.PfsAPIClient.DeleteBranch(
		c.Ctx(),
		&pfs.DeleteBranchRequest{
			Branch: NewBranch(repoName, branch),
		},
	)
	return grpcutil.ScrubGRPC(err)
}

// DeleteCommit deletes a commit.
// Note it is currently not implemented.
func (c APIClient) DeleteCommit(repoName string, commitID string) error {
	_, err := c.PfsAPIClient.DeleteCommit(
		c.Ctx(),
		&pfs.DeleteCommitRequest{
			Commit: NewCommit(repoName, commitID),
		},
	)
	return grpcutil.ScrubGRPC(err)
}

// FlushCommit returns an iterator that returns commits that have the
// specified `commits` as provenance.  Note that the iterator can block if
// jobs have not successfully completed. This in effect waits for all of the
// jobs that are triggered by a set of commits to complete.
//
// If toRepos is not nil then only the commits up to and including those
// repos will be considered, otherwise all repos are considered.
//
// Note that it's never necessary to call FlushCommit to run jobs, they'll
// run no matter what, FlushCommit just allows you to wait for them to
// complete and see their output once they do.
func (c APIClient) FlushCommit(commits []*pfs.Commit, toRepos []*pfs.Repo) (CommitInfoIterator, error) {
	ctx, cancel := context.WithCancel(c.Ctx())
	stream, err := c.PfsAPIClient.FlushCommit(
		ctx,
		&pfs.FlushCommitRequest{
			Commits: commits,
			ToRepos: toRepos,
		},
	)
	if err != nil {
		cancel()
		return nil, grpcutil.ScrubGRPC(err)
	}
	return &commitInfoIterator{stream, cancel}, nil
}

// FlushCommitF calls f with commits that have the specified `commits` as
// provenance. Note that it can block if jobs have not successfully
// completed. This in effect waits for all of the jobs that are triggered by a
// set of commits to complete.
//
// If toRepos is not nil then only the commits up to and including those repos
// will be considered, otherwise all repos are considered.
//
// Note that it's never necessary to call FlushCommit to run jobs, they'll run
// no matter what, FlushCommit just allows you to wait for them to complete and
// see their output once they do.
func (c APIClient) FlushCommitF(commits []*pfs.Commit, toRepos []*pfs.Repo, f func(*pfs.CommitInfo) error) error {
	stream, err := c.PfsAPIClient.FlushCommit(
		c.Ctx(),
		&pfs.FlushCommitRequest{
			Commits: commits,
			ToRepos: toRepos,
		},
	)
	if err != nil {
		return grpcutil.ScrubGRPC(err)
	}
	for {
		ci, err := stream.Recv()
		if err != nil {
			if err == io.EOF {
				return nil
			}
			return grpcutil.ScrubGRPC(err)
		}
		if err := f(ci); err != nil {
			return err
		}
	}
}

// CommitInfoIterator wraps a stream of commits and makes them easy to iterate.
type CommitInfoIterator interface {
	Next() (*pfs.CommitInfo, error)
	Close()
}

type commitInfoIterator struct {
	stream pfs.API_SubscribeCommitClient
	cancel context.CancelFunc
}

func (c *commitInfoIterator) Next() (*pfs.CommitInfo, error) {
	return c.stream.Recv()
}

func (c *commitInfoIterator) Close() {
	c.cancel()
	// this is completely retarded, but according to this thread it's
	// necessary for closing a server-side stream from the client side.
	// https://github.com/grpc/grpc-go/issues/188
	for {
		if _, err := c.stream.Recv(); err != nil {
			break
		}
	}
}

// SubscribeCommit is like ListCommit but it keeps listening for commits as
// they come in.
func (c APIClient) SubscribeCommit(repo string, branch string, from string, state pfs.CommitState) (CommitInfoIterator, error) {
	ctx, cancel := context.WithCancel(c.Ctx())
	req := &pfs.SubscribeCommitRequest{
		Repo:   NewRepo(repo),
		Branch: branch,
		State:  state,
	}
	if from != "" {
		req.From = NewCommit(repo, from)
	}
	stream, err := c.PfsAPIClient.SubscribeCommit(ctx, req)
	if err != nil {
		cancel()
		return nil, grpcutil.ScrubGRPC(err)
	}
	return &commitInfoIterator{stream, cancel}, nil
}

// SubscribeCommitF is like ListCommit but it calls a callback function with
// the results rather than returning an iterator.
<<<<<<< HEAD
func (c APIClient) SubscribeCommitF(repo, branch, from string, state pfs.CommitState, f func(*pfs.CommitInfo) error) error {
	req := &pfs.SubscribeCommitRequest{
		Repo:   NewRepo(repo),
		Branch: branch,
		State:  state,
=======
func (c APIClient) SubscribeCommitF(repo, branch, from string, f func(*pfs.CommitInfo) error) error {
	req := &pfs.SubscribeCommitRequest{
		Repo:   NewRepo(repo),
		Branch: branch,
>>>>>>> 93085a28
	}
	if from != "" {
		req.From = NewCommit(repo, from)
	}
	stream, err := c.PfsAPIClient.SubscribeCommit(c.Ctx(), req)
	if err != nil {
		return grpcutil.ScrubGRPC(err)
	}
	for {
		ci, err := stream.Recv()
		if err != nil {
			return grpcutil.ScrubGRPC(err)
		}
		if err := f(ci); err != nil {
			return grpcutil.ScrubGRPC(err)
		}
	}
}

// PutObject puts a value into the object store and tags it with 0 or more tags.
func (c APIClient) PutObject(_r io.Reader, tags ...string) (object *pfs.Object, _ int64, retErr error) {
	r := grpcutil.ReaderWrapper{_r}
	w, err := c.newPutObjectWriteCloser(tags...)
	if err != nil {
		return nil, 0, grpcutil.ScrubGRPC(err)
	}
	defer func() {
		if err := w.Close(); err != nil && retErr == nil {
			retErr = grpcutil.ScrubGRPC(err)
		}
		if retErr == nil {
			object = w.object
		}
	}()
	buf := grpcutil.GetBuffer()
	defer grpcutil.PutBuffer(buf)
	written, err := io.CopyBuffer(w, r, buf)
	if err != nil {
		return nil, 0, grpcutil.ScrubGRPC(err)
	}
	// return value set by deferred function
	return nil, written, nil
}

// PutObjectSplit is the same as PutObject except that the data is splitted
// into several smaller objects.  This is primarily useful if you'd like to
// be able to resume upload.
func (c APIClient) PutObjectSplit(_r io.Reader) (objects []*pfs.Object, _ int64, retErr error) {
	r := grpcutil.ReaderWrapper{_r}
	w, err := c.newPutObjectSplitWriteCloser()
	if err != nil {
		return nil, 0, grpcutil.ScrubGRPC(err)
	}
	defer func() {
		if err := w.Close(); err != nil && retErr == nil {
			retErr = grpcutil.ScrubGRPC(err)
		}
		if retErr == nil {
			objects = w.objects
		}
	}()
	buf := grpcutil.GetBuffer()
	defer grpcutil.PutBuffer(buf)
	written, err := io.CopyBuffer(w, r, buf)
	if err != nil {
		return nil, 0, grpcutil.ScrubGRPC(err)
	}
	// return value set by deferred function
	return nil, written, nil
}

// GetObject gets an object out of the object store by hash.
func (c APIClient) GetObject(hash string, writer io.Writer) error {
	getObjectClient, err := c.ObjectAPIClient.GetObject(
		c.Ctx(),
		&pfs.Object{Hash: hash},
	)
	if err != nil {
		return grpcutil.ScrubGRPC(err)
	}
	if err := grpcutil.WriteFromStreamingBytesClient(getObjectClient, writer); err != nil {
		return grpcutil.ScrubGRPC(err)
	}
	return nil
}

// ReadObject gets an object by hash and returns it directly as []byte.
func (c APIClient) ReadObject(hash string) ([]byte, error) {
	var buffer bytes.Buffer
	if err := c.GetObject(hash, &buffer); err != nil {
		return nil, grpcutil.ScrubGRPC(err)
	}
	return buffer.Bytes(), nil
}

// GetObjects gets several objects out of the object store by hash.
func (c APIClient) GetObjects(hashes []string, offset uint64, size uint64, totalSize uint64, writer io.Writer) error {
	var objects []*pfs.Object
	for _, hash := range hashes {
		objects = append(objects, &pfs.Object{Hash: hash})
	}
	getObjectsClient, err := c.ObjectAPIClient.GetObjects(
		c.Ctx(),
		&pfs.GetObjectsRequest{
			Objects:     objects,
			OffsetBytes: offset,
			SizeBytes:   size,
			TotalSize:   totalSize,
		},
	)
	if err != nil {
		return grpcutil.ScrubGRPC(err)
	}
	if err := grpcutil.WriteFromStreamingBytesClient(getObjectsClient, writer); err != nil {
		return grpcutil.ScrubGRPC(err)
	}
	return nil
}

// ReadObjects gets  several objects by hash and returns them directly as []byte.
func (c APIClient) ReadObjects(hashes []string, offset uint64, size uint64) ([]byte, error) {
	var buffer bytes.Buffer
	if err := c.GetObjects(hashes, offset, size, 0, &buffer); err != nil {
		return nil, err
	}
	return buffer.Bytes(), nil
}

// TagObject applies a tag to an existing object.
func (c APIClient) TagObject(hash string, tags ...string) error {
	var _tags []*pfs.Tag
	for _, tag := range tags {
		_tags = append(_tags, &pfs.Tag{Name: tag})
	}
	if _, err := c.ObjectAPIClient.TagObject(
		c.Ctx(),
		&pfs.TagObjectRequest{
			Object: &pfs.Object{Hash: hash},
			Tags:   _tags,
		},
	); err != nil {
		return grpcutil.ScrubGRPC(err)
	}
	return nil
}

// ListObject lists objects stored in pfs.
func (c APIClient) ListObject(f func(*pfs.Object) error) error {
	listObjectClient, err := c.ObjectAPIClient.ListObjects(c.Ctx(), &pfs.ListObjectsRequest{})
	if err != nil {
		return grpcutil.ScrubGRPC(err)
	}
	for {
		object, err := listObjectClient.Recv()
		if err != nil {
			if err == io.EOF {
				return nil
			}
			return grpcutil.ScrubGRPC(err)
		}
		if err := f(object); err != nil {
			return err
		}
	}
}

// InspectObject returns info about an Object.
func (c APIClient) InspectObject(hash string) (*pfs.ObjectInfo, error) {
	value, err := c.ObjectAPIClient.InspectObject(
		c.Ctx(),
		&pfs.Object{Hash: hash},
	)
	if err != nil {
		return nil, grpcutil.ScrubGRPC(err)
	}
	return value, nil
}

// GetTag gets an object out of the object store by tag.
func (c APIClient) GetTag(tag string, writer io.Writer) error {
	getTagClient, err := c.ObjectAPIClient.GetTag(
		c.Ctx(),
		&pfs.Tag{Name: tag},
	)
	if err != nil {
		return grpcutil.ScrubGRPC(err)
	}
	if err := grpcutil.WriteFromStreamingBytesClient(getTagClient, writer); err != nil {
		return grpcutil.ScrubGRPC(err)
	}
	return nil
}

// ReadTag gets an object by tag and returns it directly as []byte.
func (c APIClient) ReadTag(tag string) ([]byte, error) {
	var buffer bytes.Buffer
	if err := c.GetTag(tag, &buffer); err != nil {
		return nil, err
	}
	return buffer.Bytes(), nil
}

// ListTag lists tags stored in pfs.
func (c APIClient) ListTag(f func(*pfs.ListTagsResponse) error) error {
	listTagClient, err := c.ObjectAPIClient.ListTags(c.Ctx(), &pfs.ListTagsRequest{IncludeObject: true})
	if err != nil {
		return grpcutil.ScrubGRPC(err)
	}
	for {
		listTagResponse, err := listTagClient.Recv()
		if err != nil {
			if err == io.EOF {
				return nil
			}
			return grpcutil.ScrubGRPC(err)
		}
		if err := f(listTagResponse); err != nil {
			return err
		}
	}
}

// Compact forces compaction of objects.
func (c APIClient) Compact() error {
	_, err := c.ObjectAPIClient.Compact(
		c.Ctx(),
		&types.Empty{},
	)
	return err
}

// PutFileWriter writes a file to PFS.
// NOTE: PutFileWriter returns an io.WriteCloser you must call Close on it when
// you are done writing.
func (c APIClient) PutFileWriter(repoName string, commitID string, path string) (io.WriteCloser, error) {
	return c.newPutFileWriteCloser(repoName, commitID, path, pfs.Delimiter_NONE, 0, 0, nil)
}

// PutFileSplitWriter writes a multiple files to PFS by splitting up the data
// that is written to it.
// NOTE: PutFileSplitWriter returns an io.WriteCloser you must call Close on it when
// you are done writing.
func (c APIClient) PutFileSplitWriter(repoName string, commitID string, path string,
	delimiter pfs.Delimiter, targetFileDatums int64, targetFileBytes int64, overwrite bool) (io.WriteCloser, error) {
	var overwriteIndex *pfs.OverwriteIndex
	if overwrite {
		overwriteIndex = &pfs.OverwriteIndex{0}
	}
	return c.newPutFileWriteCloser(repoName, commitID, path, delimiter, targetFileDatums, targetFileBytes, overwriteIndex)
}

// PutFile writes a file to PFS from a reader.
func (c APIClient) PutFile(repoName string, commitID string, path string, reader io.Reader) (_ int, retErr error) {
	if c.streamSemaphore != nil {
		c.streamSemaphore <- struct{}{}
		defer func() { <-c.streamSemaphore }()
	}
	return c.PutFileSplit(repoName, commitID, path, pfs.Delimiter_NONE, 0, 0, false, reader)
}

// PutFileOverwrite is like PutFile but it overwrites the file rather than
// appending to it.  overwriteIndex allows you to specify the index of the
// object starting from which you'd like to overwrite.  If you want to
// overwrite the entire file, specify an index of 0.
func (c APIClient) PutFileOverwrite(repoName string, commitID string, path string, reader io.Reader, overwriteIndex int64) (_ int, retErr error) {
	writer, err := c.newPutFileWriteCloser(repoName, commitID, path, pfs.Delimiter_NONE, 0, 0, &pfs.OverwriteIndex{overwriteIndex})
	if err != nil {
		return 0, grpcutil.ScrubGRPC(err)
	}
	defer func() {
		if err := writer.Close(); err != nil && retErr == nil {
			retErr = err
		}
	}()
	written, err := io.Copy(writer, reader)
	return int(written), grpcutil.ScrubGRPC(err)
}

//PutFileSplit writes a file to PFS from a reader
// delimiter is used to tell PFS how to break the input into blocks
func (c APIClient) PutFileSplit(repoName string, commitID string, path string, delimiter pfs.Delimiter, targetFileDatums int64, targetFileBytes int64, overwrite bool, reader io.Reader) (_ int, retErr error) {
	writer, err := c.PutFileSplitWriter(repoName, commitID, path, delimiter, targetFileDatums, targetFileBytes, overwrite)
	if err != nil {
		return 0, grpcutil.ScrubGRPC(err)
	}
	defer func() {
		if err := writer.Close(); err != nil && retErr == nil {
			retErr = err
		}
	}()
	written, err := io.Copy(writer, reader)
	return int(written), grpcutil.ScrubGRPC(err)
}

// PutFileURL puts a file using the content found at a URL.
// The URL is sent to the server which performs the request.
// recursive allow for recursive scraping of some types URLs for example on s3:// urls.
func (c APIClient) PutFileURL(repoName string, commitID string, path string, url string, recursive bool, overwrite bool) (retErr error) {
	putFileClient, err := c.PfsAPIClient.PutFile(c.Ctx())
	if err != nil {
		return grpcutil.ScrubGRPC(err)
	}
	defer func() {
		if _, err := putFileClient.CloseAndRecv(); err != nil && retErr == nil {
			retErr = grpcutil.ScrubGRPC(err)
		}
	}()
	var overwriteIndex *pfs.OverwriteIndex
	if overwrite {
		overwriteIndex = &pfs.OverwriteIndex{0}
	}
	if err := putFileClient.Send(&pfs.PutFileRequest{
		File:           NewFile(repoName, commitID, path),
		Url:            url,
		Recursive:      recursive,
		OverwriteIndex: overwriteIndex,
	}); err != nil {
		return grpcutil.ScrubGRPC(err)
	}
	return nil
}

// CopyFile copys a file from one pfs location to another. It can be used on
// directories or regular files.
func (c APIClient) CopyFile(srcRepo, srcCommit, srcPath, dstRepo, dstCommit, dstPath string, overwrite bool) error {
	if _, err := c.PfsAPIClient.CopyFile(c.Ctx(),
		&pfs.CopyFileRequest{
			Src:       NewFile(srcRepo, srcCommit, srcPath),
			Dst:       NewFile(dstRepo, dstCommit, dstPath),
			Overwrite: overwrite,
		}); err != nil {
		return grpcutil.ScrubGRPC(err)
	}
	return nil
}

// GetFile returns the contents of a file at a specific Commit.
// offset specifies a number of bytes that should be skipped in the beginning of the file.
// size limits the total amount of data returned, note you will get fewer bytes
// than size if you pass a value larger than the size of the file.
// If size is set to 0 then all of the data will be returned.
func (c APIClient) GetFile(repoName string, commitID string, path string, offset int64, size int64, writer io.Writer) error {
	if c.streamSemaphore != nil {
		c.streamSemaphore <- struct{}{}
		defer func() { <-c.streamSemaphore }()
	}
	apiGetFileClient, err := c.getFile(repoName, commitID, path, offset, size)
	if err != nil {
		return grpcutil.ScrubGRPC(err)
	}
	if err := grpcutil.WriteFromStreamingBytesClient(apiGetFileClient, writer); err != nil {
		return grpcutil.ScrubGRPC(err)
	}
	return nil
}

// GetFileReader returns a reader for the contents of a file at a specific Commit.
// offset specifies a number of bytes that should be skipped in the beginning of the file.
// size limits the total amount of data returned, note you will get fewer bytes
// than size if you pass a value larger than the size of the file.
// If size is set to 0 then all of the data will be returned.
func (c APIClient) GetFileReader(repoName string, commitID string, path string, offset int64, size int64) (io.Reader, error) {
	apiGetFileClient, err := c.getFile(repoName, commitID, path, offset, size)
	if err != nil {
		return nil, grpcutil.ScrubGRPC(err)
	}
	return grpcutil.NewStreamingBytesReader(apiGetFileClient), nil
}

// GetFileReadSeeker returns a reader for the contents of a file at a specific
// Commit that permits Seeking to different points in the file.
func (c APIClient) GetFileReadSeeker(repoName string, commitID string, path string) (io.ReadSeeker, error) {
	fileInfo, err := c.InspectFile(repoName, commitID, path)
	if err != nil {
		return nil, err
	}
	reader, err := c.GetFileReader(repoName, commitID, path, 0, 0)
	if err != nil {
		return nil, err
	}
	return &getFileReadSeeker{
		reader: reader,
		file:   NewFile(repoName, commitID, path),
		offset: 0,
		size:   int64(fileInfo.SizeBytes),
		c:      c,
	}, nil
}

func (c APIClient) getFile(repoName string, commitID string, path string, offset int64,
	size int64) (pfs.API_GetFileClient, error) {
	return c.PfsAPIClient.GetFile(
		c.Ctx(),
		&pfs.GetFileRequest{
			File:        NewFile(repoName, commitID, path),
			OffsetBytes: offset,
			SizeBytes:   size,
		},
	)
}

// InspectFile returns info about a specific file.
func (c APIClient) InspectFile(repoName string, commitID string, path string) (*pfs.FileInfo, error) {
	return c.inspectFile(repoName, commitID, path)
}

func (c APIClient) inspectFile(repoName string, commitID string, path string) (*pfs.FileInfo, error) {
	fileInfo, err := c.PfsAPIClient.InspectFile(
		c.Ctx(),
		&pfs.InspectFileRequest{
			File: NewFile(repoName, commitID, path),
		},
	)
	if err != nil {
		return nil, grpcutil.ScrubGRPC(err)
	}
	return fileInfo, nil
}

// ListFile returns info about all files in a Commit.
func (c APIClient) ListFile(repoName string, commitID string, path string) ([]*pfs.FileInfo, error) {
	fs, err := c.PfsAPIClient.ListFileStream(
		c.Ctx(),
		&pfs.ListFileRequest{
			File: NewFile(repoName, commitID, path),
		},
	)
	if err != nil {
		return nil, grpcutil.ScrubGRPC(err)
	}
	var result []*pfs.FileInfo
	for {
		f, err := fs.Recv()
		if err == io.EOF {
			break
		} else if err != nil {
			return nil, grpcutil.ScrubGRPC(err)
		}
		result = append(result, f)
	}
	return result, nil
}

// GlobFile returns files that match a given glob pattern in a given commit.
// The pattern is documented here:
// https://golang.org/pkg/path/filepath/#Match
func (c APIClient) GlobFile(repoName string, commitID string, pattern string) ([]*pfs.FileInfo, error) {
	fs, err := c.PfsAPIClient.GlobFileStream(
		c.Ctx(),
		&pfs.GlobFileRequest{
			Commit:  NewCommit(repoName, commitID),
			Pattern: pattern,
		},
	)
	if err != nil {
		return nil, grpcutil.ScrubGRPC(err)
	}
	var result []*pfs.FileInfo
	for {
		f, err := fs.Recv()
		if err == io.EOF {
			break
		} else if err != nil {
			return nil, grpcutil.ScrubGRPC(err)
		}
		result = append(result, f)
	}
	return result, nil
}

// DiffFile returns the difference between 2 paths, old path may be omitted in
// which case the parent of the new path will be used. DiffFile return 2 values
// (unless it returns an error) the first value is files present under new
// path, the second is files present under old path, files which are under both
// paths and have identical content are omitted.
func (c APIClient) DiffFile(newRepoName, newCommitID, newPath, oldRepoName,
	oldCommitID, oldPath string, shallow bool) ([]*pfs.FileInfo, []*pfs.FileInfo, error) {
	var oldFile *pfs.File
	if oldRepoName != "" {
		oldFile = NewFile(oldRepoName, oldCommitID, oldPath)
	}
	resp, err := c.PfsAPIClient.DiffFile(
		c.Ctx(),
		&pfs.DiffFileRequest{
			NewFile: NewFile(newRepoName, newCommitID, newPath),
			OldFile: oldFile,
			Shallow: shallow,
		},
	)
	if err != nil {
		return nil, nil, grpcutil.ScrubGRPC(err)
	}
	return resp.NewFiles, resp.OldFiles, nil
}

// WalkFn is the type of the function called for each file in Walk.
// Returning a non-nil error from WalkFn will result in Walk aborting and
// returning said error.
type WalkFn func(*pfs.FileInfo) error

// Walk walks the pfs filesystem rooted at path. walkFn will be called for each
// file found under path, this includes both regular files and directories.
func (c APIClient) Walk(repoName string, commitID string, path string, walkFn WalkFn) error {
	fileInfo, err := c.InspectFile(repoName, commitID, path)
	if err != nil {
		return err
	}
	if err := walkFn(fileInfo); err != nil {
		return err
	}
	for _, childPath := range fileInfo.Children {
		if err := c.Walk(repoName, commitID, filepath.Join(path, childPath), walkFn); err != nil {
			return err
		}
	}
	return nil
}

// DeleteFile deletes a file from a Commit.
// DeleteFile leaves a tombstone in the Commit, assuming the file isn't written
// to later attempting to get the file from the finished commit will result in
// not found error.
// The file will of course remain intact in the Commit's parent.
func (c APIClient) DeleteFile(repoName string, commitID string, path string) error {
	_, err := c.PfsAPIClient.DeleteFile(
		c.Ctx(),
		&pfs.DeleteFileRequest{
			File: NewFile(repoName, commitID, path),
		},
	)
	return err
}

type putFileWriteCloser struct {
	request       *pfs.PutFileRequest
	putFileClient pfs.API_PutFileClient
	sent          bool
}

func (c APIClient) newPutFileWriteCloser(repoName string, commitID string, path string, delimiter pfs.Delimiter, targetFileDatums int64, targetFileBytes int64, overwriteIndex *pfs.OverwriteIndex) (*putFileWriteCloser, error) {
	putFileClient, err := c.PfsAPIClient.PutFile(c.Ctx())
	if err != nil {
		return nil, grpcutil.ScrubGRPC(err)
	}
	return &putFileWriteCloser{
		request: &pfs.PutFileRequest{
			File:             NewFile(repoName, commitID, path),
			Delimiter:        delimiter,
			TargetFileDatums: targetFileDatums,
			TargetFileBytes:  targetFileBytes,
			OverwriteIndex:   overwriteIndex,
		},
		putFileClient: putFileClient,
	}, nil
}

func (w *putFileWriteCloser) Write(p []byte) (int, error) {
	bytesWritten := 0
	for {
		// Buffer the write so that we don't exceed the grpc
		// MaxMsgSize. This value includes the whole payload
		// including headers, so we're conservative and halve it
		ceil := bytesWritten + grpcutil.MaxMsgSize/2
		if ceil > len(p) {
			ceil = len(p)
		}
		actualP := p[bytesWritten:ceil]
		if len(actualP) == 0 {
			break
		}
		w.request.Value = actualP
		if err := w.putFileClient.Send(w.request); err != nil {
			return 0, grpcutil.ScrubGRPC(err)
		}
		w.sent = true
		w.request.Value = nil
		// File is only needed on the first request
		w.request.File = nil
		bytesWritten += len(actualP)
	}
	return bytesWritten, nil
}

func (w *putFileWriteCloser) Close() error {
	// we always send at least one request, otherwise it's impossible to create
	// an empty file
	if !w.sent {
		if err := w.putFileClient.Send(w.request); err != nil {
			return err
		}
	}
	_, err := w.putFileClient.CloseAndRecv()
	return grpcutil.ScrubGRPC(err)
}

type putObjectWriteCloser struct {
	request *pfs.PutObjectRequest
	client  pfs.ObjectAPI_PutObjectClient
	object  *pfs.Object
}

func (c APIClient) newPutObjectWriteCloser(tags ...string) (*putObjectWriteCloser, error) {
	client, err := c.ObjectAPIClient.PutObject(c.Ctx())
	if err != nil {
		return nil, grpcutil.ScrubGRPC(err)
	}
	var _tags []*pfs.Tag
	for _, tag := range tags {
		_tags = append(_tags, &pfs.Tag{Name: tag})
	}
	return &putObjectWriteCloser{
		request: &pfs.PutObjectRequest{
			Tags: _tags,
		},
		client: client,
	}, nil
}

func (w *putObjectWriteCloser) Write(p []byte) (int, error) {
	w.request.Value = p
	if err := w.client.Send(w.request); err != nil {
		return 0, grpcutil.ScrubGRPC(err)
	}
	return len(p), nil
}

func (w *putObjectWriteCloser) Close() error {
	var err error
	w.object, err = w.client.CloseAndRecv()
	return grpcutil.ScrubGRPC(err)
}

type putObjectSplitWriteCloser struct {
	request *pfs.PutObjectRequest
	client  pfs.ObjectAPI_PutObjectSplitClient
	objects []*pfs.Object
}

func (c APIClient) newPutObjectSplitWriteCloser() (*putObjectSplitWriteCloser, error) {
	client, err := c.ObjectAPIClient.PutObjectSplit(c.Ctx())
	if err != nil {
		return nil, grpcutil.ScrubGRPC(err)
	}
	return &putObjectSplitWriteCloser{
		request: &pfs.PutObjectRequest{},
		client:  client,
	}, nil
}

func (w *putObjectSplitWriteCloser) Write(p []byte) (int, error) {
	w.request.Value = p
	if err := w.client.Send(w.request); err != nil {
		return 0, grpcutil.ScrubGRPC(err)
	}
	return len(p), nil
}

func (w *putObjectSplitWriteCloser) Close() error {
	objects, err := w.client.CloseAndRecv()
	if err != nil {
		return grpcutil.ScrubGRPC(err)
	}
	w.objects = objects.Objects
	return nil
}

type reader = io.Reader

type getFileReadSeeker struct {
	reader
	file   *pfs.File
	offset int64
	size   int64
	c      APIClient
}

func (r *getFileReadSeeker) Seek(offset int64, whence int) (int64, error) {
	getFileReader := func(offset int64) (io.Reader, error) {
		return r.c.GetFileReader(r.file.Commit.Repo.Name, r.file.Commit.ID, r.file.Path, offset, 0)
	}
	switch whence {
	case io.SeekStart:
		reader, err := getFileReader(offset)
		if err != nil {
			return r.offset, err
		}
		r.offset = offset
		r.reader = reader
	case io.SeekCurrent:
		reader, err := getFileReader(r.offset + offset)
		if err != nil {
			return r.offset, err
		}
		r.offset += offset
		r.reader = reader
	case io.SeekEnd:
		reader, err := getFileReader(r.size - offset)
		if err != nil {
			return r.offset, err
		}
		r.offset = r.size - offset
		r.reader = reader
	}
	return r.offset, nil
}<|MERGE_RESOLUTION|>--- conflicted
+++ resolved
@@ -202,17 +202,12 @@
 
 // InspectCommit returns info about a specific Commit.
 func (c APIClient) InspectCommit(repoName string, commitID string) (*pfs.CommitInfo, error) {
-<<<<<<< HEAD
 	return c.inspectCommit(repoName, commitID, pfs.CommitState_STARTED)
-=======
-	return c.inspectCommit(repoName, commitID, false)
->>>>>>> 93085a28
 }
 
 // BlockCommit returns info about a specific Commit, but blocks until that
 // commit has been finished.
 func (c APIClient) BlockCommit(repoName string, commitID string) (*pfs.CommitInfo, error) {
-<<<<<<< HEAD
 	return c.inspectCommit(repoName, commitID, pfs.CommitState_FINISHED)
 }
 
@@ -222,17 +217,6 @@
 		&pfs.InspectCommitRequest{
 			Commit:     NewCommit(repoName, commitID),
 			BlockState: blockState,
-=======
-	return c.inspectCommit(repoName, commitID, true)
-}
-
-func (c APIClient) inspectCommit(repoName string, commitID string, block bool) (*pfs.CommitInfo, error) {
-	commitInfo, err := c.PfsAPIClient.InspectCommit(
-		c.Ctx(),
-		&pfs.InspectCommitRequest{
-			Commit: NewCommit(repoName, commitID),
-			Block:  block,
->>>>>>> 93085a28
 		},
 	)
 	if err != nil {
@@ -468,18 +452,11 @@
 
 // SubscribeCommitF is like ListCommit but it calls a callback function with
 // the results rather than returning an iterator.
-<<<<<<< HEAD
 func (c APIClient) SubscribeCommitF(repo, branch, from string, state pfs.CommitState, f func(*pfs.CommitInfo) error) error {
 	req := &pfs.SubscribeCommitRequest{
 		Repo:   NewRepo(repo),
 		Branch: branch,
 		State:  state,
-=======
-func (c APIClient) SubscribeCommitF(repo, branch, from string, f func(*pfs.CommitInfo) error) error {
-	req := &pfs.SubscribeCommitRequest{
-		Repo:   NewRepo(repo),
-		Branch: branch,
->>>>>>> 93085a28
 	}
 	if from != "" {
 		req.From = NewCommit(repo, from)
