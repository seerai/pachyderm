package main

import (
	"fmt"
	"net"
	"net/http"
	_ "net/http/pprof"
	"os"
	"path"
	"runtime/debug"
	"runtime/pprof"
	"strconv"
	"time"

	etcd "github.com/coreos/etcd/clientv3"
	units "github.com/docker/go-units"
	"github.com/pachyderm/pachyderm/src/client"
	adminclient "github.com/pachyderm/pachyderm/src/client/admin"
	authclient "github.com/pachyderm/pachyderm/src/client/auth"
	debugclient "github.com/pachyderm/pachyderm/src/client/debug"
	deployclient "github.com/pachyderm/pachyderm/src/client/deploy"
	eprsclient "github.com/pachyderm/pachyderm/src/client/enterprise"
	healthclient "github.com/pachyderm/pachyderm/src/client/health"
	pfsclient "github.com/pachyderm/pachyderm/src/client/pfs"
	"github.com/pachyderm/pachyderm/src/client/pkg/discovery"
	"github.com/pachyderm/pachyderm/src/client/pkg/grpcutil"
	"github.com/pachyderm/pachyderm/src/client/pkg/shard"
	ppsclient "github.com/pachyderm/pachyderm/src/client/pps"
	"github.com/pachyderm/pachyderm/src/client/version"
	"github.com/pachyderm/pachyderm/src/client/version/versionpb"
	adminserver "github.com/pachyderm/pachyderm/src/server/admin/server"
	authserver "github.com/pachyderm/pachyderm/src/server/auth/server"
	debugserver "github.com/pachyderm/pachyderm/src/server/debug/server"
	deployserver "github.com/pachyderm/pachyderm/src/server/deploy"
	eprsserver "github.com/pachyderm/pachyderm/src/server/enterprise/server"
	"github.com/pachyderm/pachyderm/src/server/health"
	pach_http "github.com/pachyderm/pachyderm/src/server/http"
	pfs_server "github.com/pachyderm/pachyderm/src/server/pfs/server"
	cache_pb "github.com/pachyderm/pachyderm/src/server/pkg/cache/groupcachepb"
	cache_server "github.com/pachyderm/pachyderm/src/server/pkg/cache/server"
	"github.com/pachyderm/pachyderm/src/server/pkg/cmdutil"
	col "github.com/pachyderm/pachyderm/src/server/pkg/collection"
	"github.com/pachyderm/pachyderm/src/server/pkg/deploy/assets"
	"github.com/pachyderm/pachyderm/src/server/pkg/hashtree"
	"github.com/pachyderm/pachyderm/src/server/pkg/metrics"
	"github.com/pachyderm/pachyderm/src/server/pkg/netutil"
	"github.com/pachyderm/pachyderm/src/server/pkg/uuid"
	pps_server "github.com/pachyderm/pachyderm/src/server/pps/server"
	"github.com/pachyderm/pachyderm/src/server/pps/server/githook"

	"github.com/prometheus/client_golang/prometheus/promhttp"
	log "github.com/sirupsen/logrus"
	flag "github.com/spf13/pflag"
	"golang.org/x/net/context"
	"golang.org/x/sync/errgroup"
	"google.golang.org/grpc"
	v1 "k8s.io/api/core/v1"
	kube "k8s.io/client-go/kubernetes"
	"k8s.io/client-go/rest"
)

const (
	defaultTreeCacheSize = 8
)

var mode string
var readiness bool

func init() {
	flag.StringVar(&mode, "mode", "full", "Pachd currently supports two modes: full and sidecar.  The former includes everything you need in a full pachd node.  The latter runs only PFS, the Auth service, and a stripped-down version of PPS.")
	flag.BoolVar(&readiness, "readiness", false, "Run readiness check.")
	flag.Parse()
}

type appEnv struct {
	// Ports served by Pachd
	PPSWorkerPort uint16 `env:"PPS_WORKER_GRPC_PORT,default=80"`
	Port          uint16 `env:"PORT,default=650"`
	PProfPort     uint16 `env:"PPROF_PORT,default=651"`
	HTTPPort      uint16 `env:"HTTP_PORT,default=652"`
	PeerPort      uint16 `env:"PEER_PORT,default=653"`

	NumShards             uint64 `env:"NUM_SHARDS,default=32"`
	StorageRoot           string `env:"PACH_ROOT,default=/pach"`
	StorageBackend        string `env:"STORAGE_BACKEND,default="`
	StorageHostPath       string `env:"STORAGE_HOST_PATH,default="`
	EtcdPrefix            string `env:"ETCD_PREFIX,default="`
	PPSEtcdPrefix         string `env:"PPS_ETCD_PREFIX,default=pachyderm_pps"`
	PFSEtcdPrefix         string `env:"PFS_ETCD_PREFIX,default=pachyderm_pfs"`
	AuthEtcdPrefix        string `env:"PACHYDERM_AUTH_ETCD_PREFIX,default=pachyderm_auth"`
	EnterpriseEtcdPrefix  string `env:"PACHYDERM_ENTERPRISE_ETCD_PREFIX,default=pachyderm_enterprise"`
	KubeAddress           string `env:"KUBERNETES_PORT_443_TCP_ADDR,required"`
	EtcdHost              string `env:"ETCD_SERVICE_HOST,required"`
	EtcdPort              string `env:"ETCD_SERVICE_PORT,required"`
	Namespace             string `env:"NAMESPACE,default=default"`
	Metrics               bool   `env:"METRICS,default=true"`
	Init                  bool   `env:"INIT,default=false"`
	BlockCacheBytes       string `env:"BLOCK_CACHE_BYTES,default=1G"`
	PFSCacheSize          string `env:"PFS_CACHE_SIZE,default=0"`
	WorkerImage           string `env:"WORKER_IMAGE,default="`
	WorkerSidecarImage    string `env:"WORKER_SIDECAR_IMAGE,default="`
	WorkerImagePullPolicy string `env:"WORKER_IMAGE_PULL_POLICY,default="`
	LogLevel              string `env:"LOG_LEVEL,default=info"`
	IAMRole               string `env:"IAM_ROLE,default="`
	ImagePullSecret       string `env:"IMAGE_PULL_SECRET,default="`
	NoExposeDockerSocket  bool   `env:"NO_EXPOSE_DOCKER_SOCKET,default=false"`
	ExposeObjectAPI       bool   `env:"EXPOSE_OBJECT_API,default=false"`
	MemoryRequest         string `env:"PACHD_MEMORY_REQUEST,default=1T"`
}

func main() {
	switch {
	case readiness:
		cmdutil.Main(doReadinessCheck, &appEnv{})
	case mode == "full":
		cmdutil.Main(doFullMode, &appEnv{})
	case mode == "sidecar":
		cmdutil.Main(doSidecarMode, &appEnv{})
	default:
		fmt.Printf("unrecognized mode: %s\n", mode)
	}
}

func doReadinessCheck(appEnvObj interface{}) error {
	appEnv := appEnvObj.(*appEnv)
	address, err := netutil.ExternalIP()
	if err != nil {
		return err
	}
	pachClient, err := client.NewFromAddress(fmt.Sprintf("%s:%d", address, appEnv.PeerPort))
	if err != nil {
		return err
	}
	return pachClient.Health()
}

func doSidecarMode(appEnvObj interface{}) (retErr error) {
	defer func() {
		if retErr != nil {
			pprof.Lookup("goroutine").WriteTo(os.Stderr, 2)
		}
	}()
	appEnv := appEnvObj.(*appEnv)
	debug.SetGCPercent(50)
	go func() {
		log.Println(http.ListenAndServe(fmt.Sprintf(":%d", appEnv.PProfPort), nil))
	}()
	switch appEnv.LogLevel {
	case "debug":
		log.SetLevel(log.DebugLevel)
	case "info":
		log.SetLevel(log.InfoLevel)
	case "error":
		log.SetLevel(log.ErrorLevel)
	default:
		log.Errorf("Unrecognized log level %s, falling back to default of \"info\"", appEnv.LogLevel)
		log.SetLevel(log.InfoLevel)
	}
	if appEnv.EtcdPrefix == "" {
		appEnv.EtcdPrefix = col.DefaultPrefix
	}

	etcdAddress := fmt.Sprintf("http://%s", net.JoinHostPort(appEnv.EtcdHost, appEnv.EtcdPort))
	etcdClientV3, err := etcd.New(etcd.Config{
		Endpoints:   []string{etcdAddress},
		DialOptions: client.DefaultDialOptions(),
	})
	if err != nil {
		return err
	}

	clusterID, err := getClusterID(etcdClientV3)
	if err != nil {
		return fmt.Errorf("getClusterID: %v", err)
	}
	kubeClient, err := getKubeClient(appEnv)
	if err != nil {
		return fmt.Errorf("getKubeClient: %v", err)
	}
	var reporter *metrics.Reporter
	if appEnv.Metrics {
		reporter = metrics.NewReporter(clusterID, kubeClient)
	}
	address, err := netutil.ExternalIP()
	if err != nil {
		return fmt.Errorf("ExternalIP: %v", err)
	}
	address = fmt.Sprintf("%s:%d", address, appEnv.PeerPort)

	pfsCacheSize, err := strconv.Atoi(appEnv.PFSCacheSize)
	if err != nil {
		return fmt.Errorf("Atoi: %v", err)
	}
	if pfsCacheSize == 0 {
		pfsCacheSize = defaultTreeCacheSize
	}
	treeCache, err := hashtree.NewCache(pfsCacheSize)
	if err != nil {
		return fmt.Errorf("lru.New: %v", err)
	}
	// The sidecar only needs to serve traffic on the peer port, as it only serves
	// traffic from the user container (the worker binary and occasionally user
	// pipelines)
	return grpcutil.Serve(
		grpcutil.ServerOptions{
			Port:       appEnv.PeerPort,
			MaxMsgSize: grpcutil.MaxMsgSize,
			RegisterFunc: func(s *grpc.Server) error {
				blockCacheBytes, err := units.RAMInBytes(appEnv.BlockCacheBytes)
				if err != nil {
					return fmt.Errorf("units.RAMInBytes: %v", err)
				}
				blockAPIServer, err := pfs_server.NewBlockAPIServer(appEnv.StorageRoot, blockCacheBytes, appEnv.StorageBackend, etcdAddress)
				if err != nil {
					return fmt.Errorf("pfs.NewBlockAPIServer: %v", err)
				}
				pfsclient.RegisterObjectAPIServer(s, blockAPIServer)

				memoryRequestBytes, err := units.RAMInBytes(appEnv.MemoryRequest)
				if err != nil {
					return err
				}
				pfsAPIServer, err := pfs_server.NewAPIServer(address, []string{etcdAddress}, path.Join(appEnv.EtcdPrefix, appEnv.PFSEtcdPrefix), treeCache, appEnv.StorageRoot, memoryRequestBytes)
				if err != nil {
					return fmt.Errorf("pfs.NewAPIServer: %v", err)
				}
				pfsclient.RegisterAPIServer(s, pfsAPIServer)

				ppsAPIServer, err := pps_server.NewSidecarAPIServer(
					etcdAddress,
					path.Join(appEnv.EtcdPrefix, appEnv.PPSEtcdPrefix),
					address,
					appEnv.IAMRole,
					reporter,
<<<<<<< HEAD
					appEnv.PProfPort,
					appEnv.HTTPPort,
					appEnv.PeerPort,
=======
					appEnv.PPSWorkerPort,
>>>>>>> f53612ad
				)
				if err != nil {
					return fmt.Errorf("pps.NewSidecarAPIServer: %v", err)
				}
				ppsclient.RegisterAPIServer(s, ppsAPIServer)

				authAPIServer, err := authserver.NewAuthServer(
					address, etcdAddress, path.Join(appEnv.EtcdPrefix, appEnv.AuthEtcdPrefix),
					false)
				if err != nil {
					return fmt.Errorf("NewAuthServer: %v", err)
				}
				authclient.RegisterAPIServer(s, authAPIServer)

				enterpriseAPIServer, err := eprsserver.NewEnterpriseServer(
					address, etcdAddress, path.Join(appEnv.EtcdPrefix, appEnv.EnterpriseEtcdPrefix))
				if err != nil {
					return fmt.Errorf("NewEnterpriseServer: %v", err)
				}
				eprsclient.RegisterAPIServer(s, enterpriseAPIServer)

				healthclient.RegisterHealthServer(s, health.NewHealthServer())
				debugclient.RegisterDebugServer(s, debugserver.NewDebugServer(
					"", // no name for pachd servers
					etcdClientV3,
					path.Join(appEnv.EtcdPrefix, appEnv.PPSEtcdPrefix),
					appEnv.PPSWorkerPort,
				))
				return nil
			},
		},
	)
}

func doFullMode(appEnvObj interface{}) (retErr error) {
	defer func() {
		if retErr != nil {
			pprof.Lookup("goroutine").WriteTo(os.Stderr, 2)
		}
	}()
	appEnv := appEnvObj.(*appEnv)
	go func() {
		log.Println(http.ListenAndServe(fmt.Sprintf(":%d", appEnv.PProfPort), nil))
	}()
	switch appEnv.LogLevel {
	case "debug":
		log.SetLevel(log.DebugLevel)
	case "info":
		log.SetLevel(log.InfoLevel)
	case "error":
		log.SetLevel(log.ErrorLevel)
	default:
		log.Errorf("Unrecognized log level %s, falling back to default of \"info\"", appEnv.LogLevel)
		log.SetLevel(log.InfoLevel)
	}

	if appEnv.EtcdPrefix == "" {
		appEnv.EtcdPrefix = col.DefaultPrefix
	}
	etcdAddress := fmt.Sprintf("http://%s", net.JoinHostPort(appEnv.EtcdHost, appEnv.EtcdPort))
	etcdClientV2 := getEtcdClient(etcdAddress)
	etcdClientV3, err := etcd.New(etcd.Config{
		Endpoints:   []string{etcdAddress},
		DialOptions: append(client.DefaultDialOptions(), grpc.WithTimeout(5*time.Minute)),
	})
	if err != nil {
		return err
	}
	clusterID, err := getClusterID(etcdClientV3)
	if err != nil {
		return fmt.Errorf("getClusterID: %v", err)
	}
	kubeClient, err := getKubeClient(appEnv)
	if err != nil {
		return fmt.Errorf("getKubeClient: %v", err)
	}
	var reporter *metrics.Reporter
	if appEnv.Metrics {
		reporter = metrics.NewReporter(clusterID, kubeClient)
	}
	address, err := netutil.ExternalIP()
	if err != nil {
		return fmt.Errorf("ExternalIP: %v", err)
	}
	address = fmt.Sprintf("%s:%d", address, appEnv.PeerPort)
	sharder := shard.NewSharder(
		etcdClientV2,
		appEnv.NumShards,
		appEnv.Namespace,
	)
	go func() {
		if err := sharder.AssignRoles(address, nil); err != nil {
			log.Printf("error from sharder.AssignRoles: %s", grpcutil.ScrubGRPC(err))
		}
	}()
	router := shard.NewRouter(
		sharder,
		grpcutil.NewDialer(
			grpc.WithInsecure(),
		),
		address,
	)
	pfsCacheSize, err := strconv.Atoi(appEnv.PFSCacheSize)
	if err != nil {
		return fmt.Errorf("Atoi: %v", err)
	}
	if pfsCacheSize == 0 {
		pfsCacheSize = defaultTreeCacheSize
	}
	treeCache, err := hashtree.NewCache(pfsCacheSize)
	if err != nil {
		return fmt.Errorf("lru.New: %v", err)
	}
	kubeNamespace := getNamespace()
	publicHealthServer := health.NewHealthServer()
	peerHealthServer := health.NewHealthServer()

	// TODO(msteffen): We should not use an errorgroup here. Errorgroup waits
	// until *all* goroutines have run and then returns, but we want pachd to halt
	// if *any* of these serve functions returns an arror.
	var eg errgroup.Group
	eg.Go(func() error {
		httpServer, err := pach_http.NewHTTPServer(address)
		if err != nil {
			return err
		}
		err = http.ListenAndServe(fmt.Sprintf(":%v", appEnv.HTTPPort), httpServer)
		if err != nil {
			log.Printf("error starting http server %v\n", err)
		}
		return fmt.Errorf("ListenAndServe: %v", err)
	})
	eg.Go(func() error {
		err := githook.RunGitHookServer(address, etcdAddress, path.Join(appEnv.EtcdPrefix, appEnv.PPSEtcdPrefix))
		if err != nil {
			log.Printf("error starting githook server %v\n", err)
		}
		return fmt.Errorf("RunGitHookServer: %v", err)
	})
	eg.Go(func() error {
		http.Handle("/metrics", promhttp.Handler())
		err := http.ListenAndServe(fmt.Sprintf(":%v", assets.PrometheusPort), nil)
		if err != nil {
			log.Printf("error starting prometheus server %v\n", err)
		}
		return fmt.Errorf("ListenAndServe: %v", err)
	})
	eg.Go(func() error {
		err := grpcutil.Serve(
			grpcutil.ServerOptions{
				Port:                 appEnv.Port,
				MaxMsgSize:           grpcutil.MaxMsgSize,
				PublicPortTLSAllowed: true,
				RegisterFunc: func(s *grpc.Server) error {
					memoryRequestBytes, err := units.RAMInBytes(appEnv.MemoryRequest)
					if err != nil {
						return err
					}
					pfsAPIServer, err := pfs_server.NewAPIServer(address, []string{etcdAddress}, path.Join(appEnv.EtcdPrefix, appEnv.PFSEtcdPrefix), treeCache, appEnv.StorageRoot, memoryRequestBytes)
					if err != nil {
						return fmt.Errorf("pfs.NewAPIServer: %v", err)
					}
					pfsclient.RegisterAPIServer(s, pfsAPIServer)

					ppsAPIServer, err := pps_server.NewAPIServer(
						etcdAddress,
						path.Join(appEnv.EtcdPrefix, appEnv.PPSEtcdPrefix),
						address,
						kubeClient,
						kubeNamespace,
						appEnv.WorkerImage,
						appEnv.WorkerSidecarImage,
						appEnv.WorkerImagePullPolicy,
						appEnv.StorageRoot,
						appEnv.StorageBackend,
						appEnv.StorageHostPath,
						appEnv.IAMRole,
						appEnv.ImagePullSecret,
						appEnv.NoExposeDockerSocket,
						reporter,
						appEnv.PPSWorkerPort,
						appEnv.Port,
						appEnv.PProfPort,
						appEnv.HTTPPort,
						appEnv.PeerPort,
					)
					if err != nil {
						return fmt.Errorf("pps.NewAPIServer: %v", err)
					}
					ppsclient.RegisterAPIServer(s, ppsAPIServer)

					if appEnv.ExposeObjectAPI {
						// Generally the object API should not be exposed publicly, but
						// TestGarbageCollection uses it and it may help with debugging
						blockAPIServer, err := pfs_server.NewBlockAPIServer(
							appEnv.StorageRoot,
							0 /* = blockCacheBytes (disable cache) */, appEnv.StorageBackend,
							etcdAddress)
						if err != nil {
							return fmt.Errorf("pfs.NewBlockAPIServer: %v", err)
						}
						pfsclient.RegisterObjectAPIServer(s, blockAPIServer)
					}

					authAPIServer, err := authserver.NewAuthServer(
						address, etcdAddress, path.Join(appEnv.EtcdPrefix, appEnv.AuthEtcdPrefix),
						true)
					if err != nil {
						return fmt.Errorf("NewAuthServer: %v", err)
					}
					authclient.RegisterAPIServer(s, authAPIServer)

					enterpriseAPIServer, err := eprsserver.NewEnterpriseServer(
						address, etcdAddress, path.Join(appEnv.EtcdPrefix, appEnv.EnterpriseEtcdPrefix))
					if err != nil {
						return fmt.Errorf("NewEnterpriseServer: %v", err)
					}
					eprsclient.RegisterAPIServer(s, enterpriseAPIServer)

					deployclient.RegisterAPIServer(s, deployserver.NewDeployServer(kubeClient, kubeNamespace))
					adminclient.RegisterAPIServer(s, adminserver.NewAPIServer(address, appEnv.StorageRoot, &adminclient.ClusterInfo{ID: clusterID}))
					healthclient.RegisterHealthServer(s, publicHealthServer)
					versionpb.RegisterAPIServer(s, version.NewAPIServer(version.Version, version.APIServerOptions{}))
					debugclient.RegisterDebugServer(s, debugserver.NewDebugServer(
						"", // no name for pachd servers
						etcdClientV3,
						path.Join(appEnv.EtcdPrefix, appEnv.PPSEtcdPrefix),
						appEnv.PPSWorkerPort,
					))
					return nil
				},
			},
		)
		if err != nil {
			log.Printf("error starting grpc server %v\n", err)
		}
		return err
	})
	// Unfortunately, calling Register___Server(x) twice on the same
	// struct x doesn't work--x will only serve requests from the first
	// grpc.Server it was registered with. So we create a second set of
	// APIServer structs here so we can serve the Pachyderm API on the
	// peer port
	eg.Go(func() error {
		err := grpcutil.Serve(
			grpcutil.ServerOptions{
				Port:       appEnv.PeerPort,
				MaxMsgSize: grpcutil.MaxMsgSize,
				RegisterFunc: func(s *grpc.Server) error {
					cacheServer := cache_server.NewCacheServer(router, appEnv.NumShards)
					go func() {
						if err := sharder.RegisterFrontends(nil, address, []shard.Frontend{cacheServer}); err != nil {
							log.Printf("error from sharder.RegisterFrontend %s", grpcutil.ScrubGRPC(err))
						}
					}()
					go func() {
						if err := sharder.Register(nil, address, []shard.Server{cacheServer}); err != nil {
							log.Printf("error from sharder.Register %s", grpcutil.ScrubGRPC(err))
						}
					}()
					cache_pb.RegisterGroupCacheServer(s, cacheServer)

					blockCacheBytes, err := units.RAMInBytes(appEnv.BlockCacheBytes)
					if err != nil {
						return fmt.Errorf("units.RAMInBytes: %v", err)
					}
					blockAPIServer, err := pfs_server.NewBlockAPIServer(
						appEnv.StorageRoot, blockCacheBytes, appEnv.StorageBackend, etcdAddress)
					if err != nil {
						return fmt.Errorf("pfs.NewBlockAPIServer: %v", err)
					}
					pfsclient.RegisterObjectAPIServer(s, blockAPIServer)

					memoryRequestBytes, err := units.RAMInBytes(appEnv.MemoryRequest)
					if err != nil {
						return err
					}
					pfsAPIServer, err := pfs_server.NewAPIServer(
						address, []string{etcdAddress}, path.Join(appEnv.EtcdPrefix, appEnv.PFSEtcdPrefix), treeCache, appEnv.StorageRoot, memoryRequestBytes)
					if err != nil {
						return fmt.Errorf("pfs.NewAPIServer: %v", err)
					}
					pfsclient.RegisterAPIServer(s, pfsAPIServer)

					ppsAPIServer, err := pps_server.NewAPIServer(
						etcdAddress,
						path.Join(appEnv.EtcdPrefix, appEnv.PPSEtcdPrefix),
						address,
						kubeClient,
						kubeNamespace,
						appEnv.WorkerImage,
						appEnv.WorkerSidecarImage,
						appEnv.WorkerImagePullPolicy,
						appEnv.StorageRoot,
						appEnv.StorageBackend,
						appEnv.StorageHostPath,
						appEnv.IAMRole,
						appEnv.ImagePullSecret,
						appEnv.NoExposeDockerSocket,
						reporter,
						appEnv.PPSWorkerPort,
						appEnv.Port,
						appEnv.PProfPort,
						appEnv.HTTPPort,
						appEnv.PeerPort,
					)
					if err != nil {
						return fmt.Errorf("pps.NewAPIServer: %v", err)
					}
					ppsclient.RegisterAPIServer(s, ppsAPIServer)

					authAPIServer, err := authserver.NewAuthServer(
						address, etcdAddress, path.Join(appEnv.EtcdPrefix, appEnv.AuthEtcdPrefix),
						false)
					if err != nil {
						return fmt.Errorf("NewAuthServer: %v", err)
					}
					authclient.RegisterAPIServer(s, authAPIServer)

					enterpriseAPIServer, err := eprsserver.NewEnterpriseServer(
						address, etcdAddress, path.Join(appEnv.EtcdPrefix, appEnv.EnterpriseEtcdPrefix))
					if err != nil {
						return fmt.Errorf("NewEnterpriseServer: %v", err)
					}
					eprsclient.RegisterAPIServer(s, enterpriseAPIServer)

					deployclient.RegisterAPIServer(s, deployserver.NewDeployServer(kubeClient, kubeNamespace))
					healthclient.RegisterHealthServer(s, peerHealthServer)
					versionpb.RegisterAPIServer(s, version.NewAPIServer(version.Version, version.APIServerOptions{}))
					adminclient.RegisterAPIServer(s, adminserver.NewAPIServer(address, appEnv.StorageRoot, &adminclient.ClusterInfo{ID: clusterID}))
					return nil
				},
			},
		)
		if err != nil {
			log.Printf("error starting grpc server %v\n", err)
		}
		return err
	})
	// TODO(msteffen): Is it really necessary to indicate that the peer service is
	// healthy? Presumably migrate() will call the peer service no matter what.
	publicHealthServer.Ready()
	peerHealthServer.Ready()
	return eg.Wait()
}

func getEtcdClient(etcdAddress string) discovery.Client {
	return discovery.NewEtcdClient(etcdAddress)
}

const clusterIDKey = "cluster-id"

func getClusterID(client *etcd.Client) (string, error) {
	resp, err := client.Get(context.Background(),
		clusterIDKey)

	// if it's a key not found error then we create the key
	if resp.Count == 0 {
		// This might error if it races with another pachd trying to set the
		// cluster id so we ignore the error.
		client.Put(context.Background(), clusterIDKey, uuid.NewWithoutDashes())
	} else if err != nil {
		return "", err
	} else {
		// We expect there to only be one value for this key
		id := string(resp.Kvs[0].Value)
		return id, nil
	}

	return getClusterID(client)
}

func getKubeClient(env *appEnv) (*kube.Clientset, error) {
	cfg, err := rest.InClusterConfig()
	if err != nil {
		return nil, err
	}
	kubeClient, err := kube.NewForConfig(cfg)
	if err != nil {
		log.Errorf("falling back to insecure kube client due to error from NewForConfig: %s", grpcutil.ScrubGRPC(err))
	} else {
		return kubeClient, err
	}
	config := &rest.Config{
		Host: fmt.Sprintf("%s:443", env.KubeAddress),
		TLSClientConfig: rest.TLSClientConfig{
			Insecure: true,
		},
	}
	return kube.NewForConfig(config)
}

// getNamespace returns the kubernetes namespace that this pachd pod runs in
func getNamespace() string {
	namespace := os.Getenv("PACHD_POD_NAMESPACE")
	if namespace != "" {
		return namespace
	}
	return v1.NamespaceDefault
}<|MERGE_RESOLUTION|>--- conflicted
+++ resolved
@@ -232,13 +232,9 @@
 					address,
 					appEnv.IAMRole,
 					reporter,
-<<<<<<< HEAD
 					appEnv.PProfPort,
 					appEnv.HTTPPort,
 					appEnv.PeerPort,
-=======
-					appEnv.PPSWorkerPort,
->>>>>>> f53612ad
 				)
 				if err != nil {
 					return fmt.Errorf("pps.NewSidecarAPIServer: %v", err)
