package cmds

import (
	"bytes"
	"encoding/base64"
	"fmt"
	"net/url"
	"os"
	"strconv"
	"strings"
	"time"

	"github.com/pachyderm/pachyderm/src/client/version"
	"github.com/pachyderm/pachyderm/src/server/pkg/cmdutil"
	"github.com/pachyderm/pachyderm/src/server/pkg/deploy"
	"github.com/pachyderm/pachyderm/src/server/pkg/deploy/assets"
	_metrics "github.com/pachyderm/pachyderm/src/server/pkg/metrics"

	"github.com/spf13/cobra"
	"go.pedge.io/pkg/cobra"
)

func maybeKcCreate(dryRun bool, manifest *bytes.Buffer) error {
	if dryRun {
		_, err := os.Stdout.Write(manifest.Bytes())
		return err
	}
	return cmdutil.RunIO(
		cmdutil.IO{
			Stdin:  manifest,
			Stdout: os.Stdout,
			Stderr: os.Stderr,
		}, "kubectl", "create", "-f", "-")
}

// DeployCmd returns a cobra.Command to deploy pachyderm.
func DeployCmd(noMetrics *bool) *cobra.Command {
	metrics := !*noMetrics
	var pachdShards int
	var hostPath string
	var dev bool
	var dryRun bool
	var secure bool
<<<<<<< HEAD
=======
	var deployRethinkAsRc bool
	var deployRethinkAsStatefulSet bool
	var rethinkCacheSize string
	var blockCacheSize string
>>>>>>> 018a2350
	var logLevel string
	var persistentDiskBackend string
	var objectStoreBackend string
	var opts *assets.AssetOpts

	deployLocal := &cobra.Command{
		Use:   "local",
		Short: "Deploy a single-node Pachyderm cluster with local metadata storage.",
		Long:  "Deploy a single-node Pachyderm cluster with local metadata storage.",
		Run: cmdutil.RunBoundedArgs(0, 0, func(args []string) (retErr error) {
			if metrics && !dev {
				metricsFn := _metrics.ReportAndFlushUserAction("Deploy")
				defer func(start time.Time) { metricsFn(start, retErr) }(time.Now())
			}
			manifest := &bytes.Buffer{}
			if dev {
				opts.Version = deploy.DevVersionTag
			}
			if err := assets.WriteLocalAssets(manifest, opts, hostPath); err != nil {
				return err
			}
			return maybeKcCreate(dryRun, manifest)
		}),
	}
	deployLocal.Flags().StringVar(&hostPath, "host-path", "/var/pachyderm", "Location on the host machine where PFS metadata will be stored.")
	deployLocal.Flags().BoolVarP(&dev, "dev", "d", false, "Don't use a specific version of pachyderm/pachd.")

	deployGoogle := &cobra.Command{
		Use:   "google <GCS bucket> <GCE persistent disks> <size of disks (in GB)>",
		Short: "Deploy a Pachyderm cluster running on GCP.",
		Long: "Deploy a Pachyderm cluster running on GCP.\n" +
			"Arguments are:\n" +
			"  <GCS bucket>: A GCS bucket where Pachyderm will store PFS data.\n" +
			"  <GCE persistent disks>: A comma-separated list of GCE persistent disks, one per etcd node (see --etcd-nodes).\n" +
			"  <size of disks>: Size of GCE persistent disks in GB (assumed to all be the same).\n",
		Run: cmdutil.RunBoundedArgs(3, 3, func(args []string) (retErr error) {
			if metrics && !dev {
				metricsFn := _metrics.ReportAndFlushUserAction("Deploy")
				defer func(start time.Time) { metricsFn(start, retErr) }(time.Now())
			}
			volumeNames := strings.Split(args[1], ",")
			volumeSize, err := strconv.Atoi(args[2])
			if err != nil {
				return fmt.Errorf("volume size needs to be an integer; instead got %v", args[2])
			}
			manifest := &bytes.Buffer{}
			if err = assets.WriteGoogleAssets(manifest, opts, args[0], volumeNames, volumeSize); err != nil {
				return err
			}
			return maybeKcCreate(dryRun, manifest)
		}),
	}

	deployCustom := &cobra.Command{
		Use:   "custom --persistent-disk <persistent disk backend> --object-store <object store backend> <persistent disk args> <object store args>",
		Short: "(in progress) Deploy a custom Pachyderm cluster configuration",
		Long: "(in progress) Deploy a custom Pachyderm cluster configuration.\n" +
			"If <object store backend> is \"s3\", then the arguments are:\n" +
			"    <volumes> <size of volumes (in GB)> <bucket> <id> <secret> <endpoint>\n",
		Run: pkgcobra.RunBoundedArgs(pkgcobra.Bounds{Min: 4, Max: 7}, func(args []string) (retErr error) {
			if metrics && !dev {
				metricsFn := _metrics.ReportAndFlushUserAction("Deploy")
				defer func(start time.Time) { metricsFn(start, retErr) }(time.Now())
			}
			manifest := &bytes.Buffer{}
			err := assets.WriteCustomAssets(manifest, opts, args, objectStoreBackend, persistentDiskBackend, secure)
			if err != nil {
				return err
			}
			return maybeKcCreate(dryRun, manifest)
		}),
	}
	deployCustom.Flags().BoolVarP(&secure, "secure", "s", false, "Enable secure access to a Minio server.")
	deployCustom.Flags().StringVar(&persistentDiskBackend, "persistent-disk", "aws",
		"(required) Backend providing persistent local volumes to stateful pods. "+
			"One of: aws, google, or azure.")
	deployCustom.Flags().StringVar(&objectStoreBackend, "object-store", "s3",
		"(required) Backend providing an object-storage API to pachyderm. One of: "+
			"s3, gcs, or azure-blob.")

	deployAmazon := &cobra.Command{
		Use:   "amazon <S3 bucket> <id> <secret> <token> <region> <EBS volume names> <size of volumes (in GB)>",
		Short: "Deploy a Pachyderm cluster running on AWS.",
		Long: "Deploy a Pachyderm cluster running on AWS. Arguments are:\n" +
			"  <S3 bucket>: An S3 bucket where Pachyderm will store PFS data.\n" +
			"  <id>, <secret>, <token>: Session token details, used for authorization. You can get these by running 'aws sts get-session-token'\n" +
			"  <region>: The aws region where pachyderm is being deployed (e.g. us-west-1)\n" +
			"  <EBS volume names>: A comma-separated list of EBS volumes, one per etcd node (see --etcd-nodes).\n" +
			"  <size of volumes>: Size of EBS volumes, in GB (assumed to all be the same).\n",
		Run: cmdutil.RunBoundedArgs(7, 7, func(args []string) (retErr error) {
			if metrics && !dev {
				metricsFn := _metrics.ReportAndFlushUserAction("Deploy")
				defer func(start time.Time) { metricsFn(start, retErr) }(time.Now())
			}
			volumeNames := strings.Split(args[5], ",")
			volumeSize, err := strconv.Atoi(args[6])
			if err != nil {
				return fmt.Errorf("volume size needs to be an integer; instead got %v", args[6])
			}
			manifest := &bytes.Buffer{}
			if err = assets.WriteAmazonAssets(manifest, opts, args[0], args[1], args[2], args[3], args[4], volumeNames, volumeSize); err != nil {
				return err
			}
			return maybeKcCreate(dryRun, manifest)
		}),
	}

	deployMicrosoft := &cobra.Command{
		Use:   "microsoft <container> <storage account name> <storage account key> <volume URIs> <size of volumes (in GB)>",
		Short: "Deploy a Pachyderm cluster running on Microsoft Azure.",
		Long: "Deploy a Pachyderm cluster running on Microsoft Azure. Arguments are:\n" +
			"  <container>: An Azure container where Pachyderm will store PFS data.\n" +
			"  <volume URIs>: A comma-separated list of persistent volumes, one per etcd node (see --etcd-nodes).\n" +
			"  <size of volumes>: Size of persistent volumes, in GB (assumed to all be the same).\n",
		Run: cmdutil.RunBoundedArgs(5, 5, func(args []string) (retErr error) {
			if metrics && !dev {
				metricsFn := _metrics.ReportAndFlushUserAction("Deploy")
				defer func(start time.Time) { metricsFn(start, retErr) }(time.Now())
			}
			if _, err := base64.StdEncoding.DecodeString(args[2]); err != nil {
				return fmt.Errorf("storage-account-key needs to be base64 encoded; instead got '%v'", args[2])
			}
			volumeURIs := strings.Split(args[3], ",")
			for i, uri := range volumeURIs {
				tempURI, err := url.ParseRequestURI(uri)
				if err != nil {
					return fmt.Errorf("All volume-uris needs to be a well-formed URI; instead got '%v'", uri)
				}
				volumeURIs[i] = tempURI.String()
			}
			volumeSize, err := strconv.Atoi(args[4])
			if err != nil {
				return fmt.Errorf("volume size needs to be an integer; instead got %v", args[4])
			}
			manifest := &bytes.Buffer{}
			if err = assets.WriteMicrosoftAssets(manifest, opts, args[0], args[1], args[2], volumeURIs, volumeSize); err != nil {
				return err
			}
			return maybeKcCreate(dryRun, manifest)
		}),
	}

	deploy := &cobra.Command{
		Use:   "deploy amazon|google|microsoft|basic",
		Short: "Deploy a Pachyderm cluster.",
		Long:  "Deploy a Pachyderm cluster.",
		PersistentPreRun: cmdutil.Run(func([]string) error {
			opts = &assets.AssetOpts{
<<<<<<< HEAD
				PachdShards: uint64(pachdShards),
				Version:     version.PrettyPrintVersion(version.Version),
				LogLevel:    logLevel,
				Metrics:     metrics,
=======
				PachdShards:                uint64(pachdShards),
				RethinkShards:              uint64(rethinkShards),
				DeployRethinkAsStatefulSet: deployRethinkAsStatefulSet,
				Version:                    version.PrettyPrintVersion(version.Version),
				LogLevel:                   logLevel,
				Metrics:                    metrics,
				BlockCacheSize:             blockCacheSize,
				RethinkCacheSize:           rethinkCacheSize,
>>>>>>> 018a2350
			}
			return nil
		}),
	}
	deploy.PersistentFlags().IntVar(&pachdShards, "shards", 16, "Number of Pachd nodes (stateless Pachyderm API servers).")
	deploy.PersistentFlags().BoolVar(&dryRun, "dry-run", false, "Don't actually deploy pachyderm to Kubernetes, instead just print the manifest.")
	deploy.PersistentFlags().StringVar(&logLevel, "log-level", "info", "The level of log messages to print options are, from least to most verbose: \"error\", \"info\", \"debug\".")
<<<<<<< HEAD
=======
	deploy.PersistentFlags().BoolVar(&deployRethinkAsRc, "deploy-rethink-as-rc", false, "Defunct flag (does nothing). The default behavior since "+
		"Pachyderm 1.3.2 is to manage RethinkDB with a Kubernetes Replication Controller.")
	deploy.PersistentFlags().BoolVar(&deployRethinkAsStatefulSet, "deploy-rethink-as-stateful-set", false, "Deploy RethinkDB as a multi-node cluster "+
		"controlled by kubernetes StatefulSet, instead of a single-node instance controlled by a Kubernetes Replication Controller. Note that both "+
		"your local kubectl binary and the kubernetes server must be at least version 1.5.")
	deploy.PersistentFlags().StringVar(&rethinkCacheSize, "rethink-cache-size", "768M", "Size of in-memory cache to use for Pachyderm's RethinkDB instance, "+
		"e.g. \"2G\". Size is specified in bytes, with allowed SI suffixes (M, K, G, Mi, Ki, Gi, etc).")
	deploy.PersistentFlags().StringVar(&blockCacheSize, "block-cache-size", "5G", "Size of in-memory cache to use for blocks. "+
		"Size is specified in bytes, with allowed SI suffixes (M, K, G, Mi, Ki, Gi, etc).")
>>>>>>> 018a2350
	deploy.AddCommand(deployLocal)
	deploy.AddCommand(deployAmazon)
	deploy.AddCommand(deployGoogle)
	deploy.AddCommand(deployMicrosoft)
	deploy.AddCommand(deployCustom)
	return deploy
}

// Cmds returns a cobra commands for deploying Pachyderm clusters.
func Cmds(noMetrics *bool) []*cobra.Command {
	deploy := DeployCmd(noMetrics)
	undeploy := &cobra.Command{
		Use:   "undeploy",
		Short: "Tear down a deployed Pachyderm cluster.",
		Long:  "Tear down a deployed Pachyderm cluster.",
		Run: cmdutil.RunBoundedArgs(0, 0, func(args []string) error {
			io := cmdutil.IO{
				Stdout: os.Stdout,
				Stderr: os.Stderr,
			}
			if err := cmdutil.RunIO(io, "kubectl", "delete", "job", "-l", "suite=pachyderm"); err != nil {
				return err
			}
			if err := cmdutil.RunIO(io, "kubectl", "delete", "all", "-l", "suite=pachyderm"); err != nil {
				return err
			}
			if err := cmdutil.RunIO(io, "kubectl", "delete", "pv", "-l", "suite=pachyderm"); err != nil {
				return err
			}
			if err := cmdutil.RunIO(io, "kubectl", "delete", "pvc", "-l", "suite=pachyderm"); err != nil {
				return err
			}
			if err := cmdutil.RunIO(io, "kubectl", "delete", "sa", "-l", "suite=pachyderm"); err != nil {
				return err
			}
			if err := cmdutil.RunIO(io, "kubectl", "delete", "secret", "-l", "suite=pachyderm"); err != nil {
				return err
			}
			return nil
		}),
	}
	return []*cobra.Command{deploy, undeploy}
}<|MERGE_RESOLUTION|>--- conflicted
+++ resolved
@@ -41,13 +41,7 @@
 	var dev bool
 	var dryRun bool
 	var secure bool
-<<<<<<< HEAD
-=======
-	var deployRethinkAsRc bool
-	var deployRethinkAsStatefulSet bool
-	var rethinkCacheSize string
 	var blockCacheSize string
->>>>>>> 018a2350
 	var logLevel string
 	var persistentDiskBackend string
 	var objectStoreBackend string
@@ -196,21 +190,11 @@
 		Long:  "Deploy a Pachyderm cluster.",
 		PersistentPreRun: cmdutil.Run(func([]string) error {
 			opts = &assets.AssetOpts{
-<<<<<<< HEAD
-				PachdShards: uint64(pachdShards),
-				Version:     version.PrettyPrintVersion(version.Version),
-				LogLevel:    logLevel,
-				Metrics:     metrics,
-=======
-				PachdShards:                uint64(pachdShards),
-				RethinkShards:              uint64(rethinkShards),
-				DeployRethinkAsStatefulSet: deployRethinkAsStatefulSet,
-				Version:                    version.PrettyPrintVersion(version.Version),
-				LogLevel:                   logLevel,
-				Metrics:                    metrics,
-				BlockCacheSize:             blockCacheSize,
-				RethinkCacheSize:           rethinkCacheSize,
->>>>>>> 018a2350
+				PachdShards:    uint64(pachdShards),
+				Version:        version.PrettyPrintVersion(version.Version),
+				LogLevel:       logLevel,
+				Metrics:        metrics,
+				BlockCacheSize: blockCacheSize,
 			}
 			return nil
 		}),
@@ -218,18 +202,8 @@
 	deploy.PersistentFlags().IntVar(&pachdShards, "shards", 16, "Number of Pachd nodes (stateless Pachyderm API servers).")
 	deploy.PersistentFlags().BoolVar(&dryRun, "dry-run", false, "Don't actually deploy pachyderm to Kubernetes, instead just print the manifest.")
 	deploy.PersistentFlags().StringVar(&logLevel, "log-level", "info", "The level of log messages to print options are, from least to most verbose: \"error\", \"info\", \"debug\".")
-<<<<<<< HEAD
-=======
-	deploy.PersistentFlags().BoolVar(&deployRethinkAsRc, "deploy-rethink-as-rc", false, "Defunct flag (does nothing). The default behavior since "+
-		"Pachyderm 1.3.2 is to manage RethinkDB with a Kubernetes Replication Controller.")
-	deploy.PersistentFlags().BoolVar(&deployRethinkAsStatefulSet, "deploy-rethink-as-stateful-set", false, "Deploy RethinkDB as a multi-node cluster "+
-		"controlled by kubernetes StatefulSet, instead of a single-node instance controlled by a Kubernetes Replication Controller. Note that both "+
-		"your local kubectl binary and the kubernetes server must be at least version 1.5.")
-	deploy.PersistentFlags().StringVar(&rethinkCacheSize, "rethink-cache-size", "768M", "Size of in-memory cache to use for Pachyderm's RethinkDB instance, "+
-		"e.g. \"2G\". Size is specified in bytes, with allowed SI suffixes (M, K, G, Mi, Ki, Gi, etc).")
 	deploy.PersistentFlags().StringVar(&blockCacheSize, "block-cache-size", "5G", "Size of in-memory cache to use for blocks. "+
 		"Size is specified in bytes, with allowed SI suffixes (M, K, G, Mi, Ki, Gi, etc).")
->>>>>>> 018a2350
 	deploy.AddCommand(deployLocal)
 	deploy.AddCommand(deployAmazon)
 	deploy.AddCommand(deployGoogle)
