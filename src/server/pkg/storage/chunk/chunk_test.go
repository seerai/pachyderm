--- conflicted
+++ resolved
@@ -35,48 +35,6 @@
 }
 
 func TestWriteThenRead(t *testing.T) {
-<<<<<<< HEAD
-	WithTestStorage(t, func(objC obj.Client, chunks *Storage) error {
-		msg := random.SeedRand()
-		for _, test := range tests {
-			t.Run(test.name(), func(t *testing.T) {
-				// Generate set of annotations.
-				as := generateAnnotations(test)
-				// Write then read the set of annotations.
-				writeAnnotations(t, chunks, as, msg)
-				readAnnotations(t, chunks, as, msg)
-			})
-		}
-		return nil
-	})
-}
-
-func TestCopy(t *testing.T) {
-	WithTestStorage(t, func(objC obj.Client, chunks *Storage) error {
-		msg := random.SeedRand()
-		for _, test := range tests {
-			t.Run(test.name(), func(t *testing.T) {
-				// Generate two sets of annotations.
-				as1 := generateAnnotations(test)
-				as2 := generateAnnotations(test)
-				// Write the two sets of annotations.
-				writeAnnotations(t, chunks, as1, msg)
-				writeAnnotations(t, chunks, as2, msg)
-				// Initial chunk count.
-				var initialChunkCount int64
-				require.NoError(t, chunks.List(context.Background(), func(_ string) error {
-					initialChunkCount++
-					return nil
-				}), msg)
-				// Copy the annotations from the two sets of annotations.
-				as := append(as1, as2...)
-				cb := func(annotations []*Annotation) error {
-					for _, a := range annotations {
-						testA := a.Data.(*testAnnotation)
-						if a.NextDataRef != nil {
-							testA.dataRefs = append(testA.dataRefs, a.NextDataRef)
-						}
-=======
 	_, chunks := newTestStorage(t)
 	msg := random.SeedRand()
 	for _, test := range tests {
@@ -114,46 +72,8 @@
 					testA := a.Data.(*testAnnotation)
 					if a.NextDataRef != nil {
 						testA.dataRefs = append(testA.dataRefs, a.NextDataRef)
->>>>>>> fb0c384e
 					}
 				}
-<<<<<<< HEAD
-				w := chunks.NewWriter(context.Background(), uuid.NewWithoutDashes(), cb)
-				copyAnnotations(t, chunks, w, as, msg)
-				require.NoError(t, w.Close(), msg)
-				// Check that the annotations were correctly copied.
-				readAnnotations(t, chunks, as, msg)
-				// Check that at least one chunk was copied when connecting the two sets of annotations.
-				var finalChunkCount int64
-				require.NoError(t, chunks.List(context.Background(), func(_ string) error {
-					finalChunkCount++
-					return nil
-				}), msg)
-				require.True(t, finalChunkCount < initialChunkCount*2, msg)
-			})
-		}
-		return nil
-	})
-}
-
-func BenchmarkWriter(b *testing.B) {
-	WithTestStorage(b, func(objC obj.Client, chunks *Storage) error {
-		seq := RandSeq(100 * units.MB)
-		b.SetBytes(100 * units.MB)
-		b.ResetTimer()
-		for i := 0; i < b.N; i++ {
-			cb := func(_ []*Annotation) error { return nil }
-			w := chunks.NewWriter(context.Background(), uuid.NewWithoutDashes(), cb)
-			for i := 0; i < 100; i++ {
-				w.Annotate(&Annotation{})
-				_, err := w.Write(seq[i*units.MB : (i+1)*units.MB])
-				require.NoError(b, err)
-			}
-			require.NoError(b, w.Close())
-		}
-		return nil
-	})
-=======
 				return nil
 			}
 			w := chunks.NewWriter(context.Background(), uuid.NewWithoutDashes(), cb)
@@ -187,7 +107,6 @@
 		}
 		require.NoError(b, w.Close())
 	}
->>>>>>> fb0c384e
 }
 
 func BenchmarkRollingHash(b *testing.B) {
