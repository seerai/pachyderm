package fileset

import (
	"context"
	"fmt"
	"math"
	"path"
	"strings"
	"time"

	units "github.com/docker/go-units"
	"github.com/pachyderm/pachyderm/src/client/pkg/errors"
	"github.com/pachyderm/pachyderm/src/server/pkg/storage/chunk"
	"github.com/pachyderm/pachyderm/src/server/pkg/storage/fileset/index"
	"github.com/pachyderm/pachyderm/src/server/pkg/storage/tracker"
	"golang.org/x/sync/semaphore"
)

const (
	semanticPrefix = "root"
	// TODO Not sure if these are the tags we should use, but the header and padding tag should show up before and after respectively in the
	// lexicographical ordering of file content tags.
	// headerTag is the tag used for the tar header bytes.
	headerTag = ""
	// paddingTag is the tag used for the padding bytes at the end of a tar entry.
	paddingTag = "~"
	// DefaultMemoryThreshold is the default for the memory threshold that must
	// be met before a file set part is serialized (excluding close).
	DefaultMemoryThreshold = 1024 * units.MB
	// DefaultShardThreshold is the default for the size threshold that must
	// be met before a shard is created by the shard function.
	DefaultShardThreshold = 1024 * units.MB
	// DefaultLevelZeroSize is the default size for level zero in the compacted
	// representation of a file set.
	DefaultLevelZeroSize = 1 * units.MB
	// DefaultLevelSizeBase is the default base of the exponential growth function
	// for level sizes in the compacted representation of a file set.
	DefaultLevelSizeBase = 10
	// Diff is the suffix of a path that points to the diff of the prefix.
	Diff = "diff"
	// Compacted is the suffix of a path that points to the compaction of the prefix.
	Compacted = "compacted"
)

var (
	// ErrNoFileSetFound is returned by the methods on Storage when a fileset does not exist
	ErrNoFileSetFound = errors.Errorf("no fileset found")
)

// Storage is the abstraction that manages fileset storage.
type Storage struct {
	tracker                      tracker.Tracker
	store                        Store
	chunks                       *chunk.Storage
	memThreshold, shardThreshold int64
	levelZeroSize                int64
	levelSizeBase                int
	filesetSem                   *semaphore.Weighted
}

// NewStorage creates a new Storage.
func NewStorage(store Store, tr tracker.Tracker, chunks *chunk.Storage, opts ...StorageOption) *Storage {
	s := &Storage{
		store:          store,
		tracker:        tr,
		chunks:         chunks,
		memThreshold:   DefaultMemoryThreshold,
		shardThreshold: DefaultShardThreshold,
		levelZeroSize:  DefaultLevelZeroSize,
		levelSizeBase:  DefaultLevelSizeBase,
		filesetSem:     semaphore.NewWeighted(math.MaxInt64),
	}
	for _, opt := range opts {
		opt(s)
	}
	return s
}

// ChunkStorage returns the underlying chunk storage instance for this storage instance.
func (s *Storage) ChunkStorage() *chunk.Storage {
	return s.chunks
}

<<<<<<< HEAD
// New creates a new in-memory fileset.
func (s *Storage) New(ctx context.Context, fileSet, defaultTag string, opts ...UnorderedWriterOption) (*UnorderedWriter, error) {
=======
// NewUnorderedWriter creates a new unordered file set writer.
func (s *Storage) NewUnorderedWriter(ctx context.Context, fileSet, defaultTag string, opts ...UnorderedWriterOption) (*UnorderedWriter, error) {
	fileSet = applyPrefix(fileSet)
>>>>>>> 641e5f6c
	return newUnorderedWriter(ctx, s, fileSet, s.memThreshold, defaultTag, opts...)
}

// NewWriter creates a new file set writer.
func (s *Storage) NewWriter(ctx context.Context, fileSet string, opts ...WriterOption) *Writer {
	return s.newWriter(ctx, fileSet, opts...)
}

func (s *Storage) newWriter(ctx context.Context, fileSet string, opts ...WriterOption) *Writer {
	return newWriter(ctx, s.store, s.tracker, s.chunks, fileSet, opts...)
}

<<<<<<< HEAD
// NewReader makes a Reader backed by the path `fileSet` in object storage.
// TODO Expose some notion of read ahead (read a certain number of chunks in parallel).
// this will be necessary to speed up reading large files.
func (s *Storage) NewReader(ctx context.Context, fileSet string, opts ...index.Option) (*Reader, error) {
	return newReader(ctx, s.store, s.chunks, fileSet, opts...)
}

// NewMergeReader returns a merge reader for a set for filesets.
func (s *Storage) NewMergeReader(ctx context.Context, fileSets []string, opts ...index.Option) (*MergeReader, error) {
	return s.newMergeReader(ctx, fileSets, opts...)
=======
// TODO: Expose some notion of read ahead (read a certain number of chunks in parallel).
// this will be necessary to speed up reading large files.
func (s *Storage) newReader(fileSet string, opts ...index.Option) *Reader {
	return newReader(s.objC, s.chunks, fileSet, opts...)
}

// Open opens a file set for reading.
// TODO: It might make sense to have some of the file set transforms as functional options here.
func (s *Storage) Open(ctx context.Context, fileSets []string, opts ...index.Option) (FileSet, error) {
	fileSets = applyPrefixes(fileSets)
	fs, err := s.open(ctx, fileSets, opts...)
	if err != nil {
		return nil, err
	}
	return NewDeleteFilter(fs), nil
>>>>>>> 641e5f6c
}

func (s *Storage) open(ctx context.Context, fileSets []string, opts ...index.Option) (FileSet, error) {
	var fss []FileSet
	for _, fileSet := range fileSets {
<<<<<<< HEAD
		if err := s.store.Walk(ctx, fileSet, func(name string) error {
			r, err := s.NewReader(ctx, name, opts...)
			if err != nil {
				return err
			}
			rs = append(rs, r)
=======
		if err := s.objC.Walk(ctx, fileSet, func(name string) error {
			fss = append(fss, s.newReader(name, opts...))
>>>>>>> 641e5f6c
			return nil
		}); err != nil {
			return nil, err
		}
	}
	// TODO: Error if no filesets found?
	if len(fss) == 1 {
		return fss[0], nil
	}
	return newMergeReader(s.chunks, fss), nil
}

// OpenWithDeletes opens a file set for reading and does not filter out deleted files.
// TODO: This should be a functional option on New.
func (s *Storage) OpenWithDeletes(ctx context.Context, fileSets []string, opts ...index.Option) (FileSet, error) {
	fileSets = applyPrefixes(fileSets)
	fs, err := s.open(ctx, fileSets, opts...)
	if err != nil {
		return nil, err
	}
	return fs, nil
}

// Shard shards the file set into path ranges.
// TODO This should be extended to be more configurable (different criteria
// for creating shards).
func (s *Storage) Shard(ctx context.Context, fs FileSet, cb ShardCallback) error {
	return shard(ctx, fs, s.shardThreshold, cb)
}

// ShardCallback is a callback that returns a path range for each shard.
type ShardCallback func(*index.PathRange) error

// shard creates shards (path ranges) from the file set streams being merged.
// A shard is created when the size of the content for a path range is greater than
// the passed in shard threshold.
// For each shard, the callback is called with the path range for the shard.
func shard(ctx context.Context, fs FileSet, shardThreshold int64, cb ShardCallback) error {
	var size int64
	pathRange := &index.PathRange{}
	if err := fs.Iterate(ctx, func(f File) error {
		// A shard is created when we have encountered more than shardThreshold content bytes.
		if size >= shardThreshold {
			pathRange.Upper = f.Index().Path
			if err := cb(pathRange); err != nil {
				return err
			}
			size = 0
			pathRange = &index.PathRange{
				Lower: f.Index().Path,
			}
		}
		size += f.Index().SizeBytes
		return nil
	}); err != nil {
		return err
	}
	return cb(pathRange)
}

// Copy copies the fileset at srcPrefix to dstPrefix. It does *not* perform compaction
// ttl sets the time to live on the keys under dstPrefix if ttl == 0, it is ignored
func (s *Storage) Copy(ctx context.Context, srcPrefix, dstPrefix string, ttl time.Duration) error {
	// TODO: perform this atomically with postgres
	return s.store.Walk(ctx, srcPrefix, func(srcPath string) error {
		dstPath := dstPrefix + srcPath[len(srcPrefix):]
		if err := copyPath(ctx, s.store, s.store, srcPath, dstPath); err != nil {
			return err
		}
		if ttl > 0 {
			_, err := s.SetTTL(ctx, dstPath, ttl)
			return err
		}
		return nil
	})
}

// CompactStats contains information about what was compacted.
type CompactStats struct {
	OutputSize int64
}

// Compact compacts a set of filesets into an output fileset.
func (s *Storage) Compact(ctx context.Context, outputFileSet string, inputFileSets []string, ttl time.Duration, opts ...index.Option) (*CompactStats, error) {
	var size int64
	w := s.newWriter(ctx, outputFileSet, WithTTL(ttl), WithIndexCallback(func(idx *index.Index) error {
		size += idx.SizeBytes
		return nil
	}))
	fs, err := s.open(ctx, inputFileSets)
	if err != nil {
		return nil, err
	}
	if err := CopyFiles(ctx, w, fs); err != nil {
		return nil, err
	}
	if err := w.Close(); err != nil {
		return nil, err
	}
	return &CompactStats{OutputSize: size}, nil
}

// CompactSpec specifies the input and output for a compaction operation.
type CompactSpec struct {
	Output string
	Input  []string
}

// CompactSpec returns a compaction specification that determines the input filesets (the diff file set and potentially
// compacted filesets) and output fileset.
func (s *Storage) CompactSpec(ctx context.Context, fileSet string, compactedFileSet ...string) (*CompactSpec, error) {
	if len(compactedFileSet) > 1 {
		return nil, errors.Errorf("multiple compacted FileSets")
	}
	spec, err := s.compactSpec(ctx, fileSet, compactedFileSet...)
	if err != nil {
		return nil, err
	}
	return spec, nil
}

func (s *Storage) compactSpec(ctx context.Context, fileSet string, compactedFileSet ...string) (ret *CompactSpec, retErr error) {
	idx, err := s.store.GetIndex(ctx, path.Join(fileSet, Diff))
	if err != nil {
		return nil, err
	}
	size := idx.SizeBytes
	spec := &CompactSpec{
		Input: []string{path.Join(fileSet, Diff)},
	}
	var level int
	// Handle first commit being compacted.
	if len(compactedFileSet) == 0 {
		for size > s.levelSize(level) {
			level++
		}
		spec.Output = path.Join(fileSet, Compacted, levelName(level))
		return spec, nil
	}
	// While we can't fit it all in the current level
	for {
		levelPath := path.Join(compactedFileSet[0], Compacted, levelName(level))
		idx, err := s.store.GetIndex(ctx, levelPath)
		if err != nil {
			if err != ErrPathNotExists {
				return nil, err
			}
		} else {
			spec.Input = append(spec.Input, levelPath)
			size += idx.SizeBytes
		}
		if size <= s.levelSize(level) {
			break
		}
		level++
	}
	// Now we know the output level
	spec.Output = path.Join(fileSet, Compacted, levelName(level))
	// Copy the other levels that may exist
	if err := s.store.Walk(ctx, path.Join(compactedFileSet[0], Compacted), func(src string) error {
		lName := path.Base(src)
		l, err := parseLevel(lName)
		if err != nil {
			return err
		}
		if l > level {
			dst := path.Join(fileSet, Compacted, levelName(l))
			if err := copyPath(ctx, s.store, s.store, src, dst); err != nil {
				return err
			}
		}
		return nil
	}); err != nil {
		return nil, err
	}
	// Inputs should be ordered with priority from least to greatest.
	for i := 0; i < len(spec.Input)/2; i++ {
		spec.Input[i], spec.Input[len(spec.Input)-1-i] = spec.Input[len(spec.Input)-1-i], spec.Input[i]
	}
	return spec, nil
}

// Delete deletes a fileset.
func (s *Storage) Delete(ctx context.Context, fileSet string) error {
	return s.store.Walk(ctx, fileSet, func(name string) error {
		oid := filesetObjectID(name)
		if err := s.store.Delete(ctx, name); err != nil {
			return err
		}
		return s.tracker.MarkTombstone(ctx, oid)
	})
}

// WalkFileSet calls f with the path of every primitive fileSet under prefix.
func (s *Storage) WalkFileSet(ctx context.Context, prefix string, f func(string) error) error {
	return s.store.Walk(ctx, prefix, func(p string) error {
		return f(p)
	})
}

// SetTTL sets the time-to-live for the prefix p.
// if no fileset is found SetTTL returns ErrNoFileSetFound
func (s *Storage) SetTTL(ctx context.Context, p string, ttl time.Duration) (time.Time, error) {
	oid := filesetObjectID(p)
	return s.tracker.SetTTLPrefix(ctx, oid, ttl)
}

// WithRenewer calls cb with a Renewer, and a context which will be canceled if the renewer is unable to renew a path.
func (s *Storage) WithRenewer(ctx context.Context, ttl time.Duration, cb func(context.Context, *Renewer) error) error {
	renew := func(ctx context.Context, p string, ttl time.Duration) error {
		_, err := s.SetTTL(ctx, p, ttl)
		return err
	}
	return WithRenewer(ctx, ttl, renew, cb)
}

func (s *Storage) GC(ctx context.Context) error {
	const period = 10 * time.Second
	chunkDeleter := s.chunks.NewDeleter()
	filesetDeleter := &deleter{
		store: s.store,
	}
	mux := tracker.DeleterMux(func(id string) tracker.Deleter {
		switch {
		case strings.HasPrefix(id, "chunk/"):
			return chunkDeleter
		case strings.HasPrefix(id, "fileset/"):
			return filesetDeleter
		default:
			return nil
		}
	})
	gc := tracker.NewGarbageCollector(s.tracker, period, mux)
	return gc.Run(ctx)
}

func (s *Storage) levelSize(i int) int64 {
	return s.levelZeroSize * int64(math.Pow(float64(s.levelSizeBase), float64(i)))
}

const subFileSetFmt = "%020d"
const levelFmt = "level_" + subFileSetFmt

// SubFileSetStr returns the string representation of a subfileset.
func SubFileSetStr(subFileSet int64) string {
	return fmt.Sprintf(subFileSetFmt, subFileSet)
}

func levelName(i int) string {
	return fmt.Sprintf(levelFmt, i)
}

func parseLevel(x string) (int, error) {
	var y int
	_, err := fmt.Sscanf(x, levelFmt, &y)
	return y, err
}

func filesetObjectID(p string) string {
	return "fileset/" + p
}

var _ tracker.Deleter = &deleter{}

type deleter struct {
	store Store
}

func (d *deleter) Delete(ctx context.Context, id string) error {
	return nil
}<|MERGE_RESOLUTION|>--- conflicted
+++ resolved
@@ -81,14 +81,8 @@
 	return s.chunks
 }
 
-<<<<<<< HEAD
-// New creates a new in-memory fileset.
-func (s *Storage) New(ctx context.Context, fileSet, defaultTag string, opts ...UnorderedWriterOption) (*UnorderedWriter, error) {
-=======
 // NewUnorderedWriter creates a new unordered file set writer.
 func (s *Storage) NewUnorderedWriter(ctx context.Context, fileSet, defaultTag string, opts ...UnorderedWriterOption) (*UnorderedWriter, error) {
-	fileSet = applyPrefix(fileSet)
->>>>>>> 641e5f6c
 	return newUnorderedWriter(ctx, s, fileSet, s.memThreshold, defaultTag, opts...)
 }
 
@@ -101,50 +95,27 @@
 	return newWriter(ctx, s.store, s.tracker, s.chunks, fileSet, opts...)
 }
 
-<<<<<<< HEAD
-// NewReader makes a Reader backed by the path `fileSet` in object storage.
-// TODO Expose some notion of read ahead (read a certain number of chunks in parallel).
-// this will be necessary to speed up reading large files.
-func (s *Storage) NewReader(ctx context.Context, fileSet string, opts ...index.Option) (*Reader, error) {
-	return newReader(ctx, s.store, s.chunks, fileSet, opts...)
-}
-
-// NewMergeReader returns a merge reader for a set for filesets.
-func (s *Storage) NewMergeReader(ctx context.Context, fileSets []string, opts ...index.Option) (*MergeReader, error) {
-	return s.newMergeReader(ctx, fileSets, opts...)
-=======
 // TODO: Expose some notion of read ahead (read a certain number of chunks in parallel).
 // this will be necessary to speed up reading large files.
 func (s *Storage) newReader(fileSet string, opts ...index.Option) *Reader {
-	return newReader(s.objC, s.chunks, fileSet, opts...)
+	return newReader(s.store, s.chunks, fileSet, opts...)
 }
 
 // Open opens a file set for reading.
 // TODO: It might make sense to have some of the file set transforms as functional options here.
 func (s *Storage) Open(ctx context.Context, fileSets []string, opts ...index.Option) (FileSet, error) {
-	fileSets = applyPrefixes(fileSets)
 	fs, err := s.open(ctx, fileSets, opts...)
 	if err != nil {
 		return nil, err
 	}
 	return NewDeleteFilter(fs), nil
->>>>>>> 641e5f6c
 }
 
 func (s *Storage) open(ctx context.Context, fileSets []string, opts ...index.Option) (FileSet, error) {
 	var fss []FileSet
 	for _, fileSet := range fileSets {
-<<<<<<< HEAD
 		if err := s.store.Walk(ctx, fileSet, func(name string) error {
-			r, err := s.NewReader(ctx, name, opts...)
-			if err != nil {
-				return err
-			}
-			rs = append(rs, r)
-=======
-		if err := s.objC.Walk(ctx, fileSet, func(name string) error {
 			fss = append(fss, s.newReader(name, opts...))
->>>>>>> 641e5f6c
 			return nil
 		}); err != nil {
 			return nil, err
@@ -160,7 +131,6 @@
 // OpenWithDeletes opens a file set for reading and does not filter out deleted files.
 // TODO: This should be a functional option on New.
 func (s *Storage) OpenWithDeletes(ctx context.Context, fileSets []string, opts ...index.Option) (FileSet, error) {
-	fileSets = applyPrefixes(fileSets)
 	fs, err := s.open(ctx, fileSets, opts...)
 	if err != nil {
 		return nil, err
