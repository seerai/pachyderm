--- conflicted
+++ resolved
@@ -89,31 +89,12 @@
 
 func (b *BackoffReadCloser) Read(data []byte) (int, error) {
 	bytesRead := 0
-<<<<<<< HEAD
-	// Basically, we want to stop retrying if we get an EOF.  But the retry
-	// library does not distinguish between EOF and other errors, so we have to
-	// use this boolean variable to record if the error was an EOF, and resetting
-	// the error to EOF outside of the retry function.
-	var eof bool
-	err := backoff.RetryNotify(func() error {
-		n, err := b.reader.Read(data[bytesRead:])
-		bytesRead += n
-		if err != nil {
-			if err == io.EOF {
-				eof = true
-				return nil
-			}
-			if bytesRead == len(data) {
-				return nil
-			}
-=======
 	var n int
 	var err error
 	backoff.RetryNotify(func() error {
 		n, err = b.reader.Read(data[bytesRead:])
 		bytesRead += n
 		if isRetryable(err) {
->>>>>>> b773a952
 			return err
 		}
 		return nil
@@ -149,22 +130,12 @@
 
 func (b *BackoffWriteCloser) Write(data []byte) (int, error) {
 	bytesWritten := 0
-<<<<<<< HEAD
-	err := backoff.RetryNotify(func() error {
-		n, err := b.writer.Write(data[bytesWritten:])
-		bytesWritten += n
-		if err != nil {
-			if bytesWritten == len(data) {
-				return nil
-			}
-=======
 	var n int
 	var err error
 	backoff.RetryNotify(func() error {
 		n, err = b.writer.Write(data[bytesWritten:])
 		bytesWritten += n
 		if isRetryable(err) {
->>>>>>> b773a952
 			return err
 		}
 		return nil
