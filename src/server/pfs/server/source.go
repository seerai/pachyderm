package server

import (
	"io"
	"path"
	"strings"

	"github.com/pachyderm/pachyderm/src/client"
	"github.com/pachyderm/pachyderm/src/client/pfs"
	"github.com/pachyderm/pachyderm/src/client/pkg/errors"
	"github.com/pachyderm/pachyderm/src/server/pkg/storage/fileset"
	"github.com/pachyderm/pachyderm/src/server/pkg/storage/fileset/index"
	"golang.org/x/net/context"
)

// Source iterates over FileInfos generated from a fileset.Source
type Source interface {
	// Iterate calls cb for each File in the underlying fileset.FileSet, with a FileInfo computed
	// during iteration, and the File.
	Iterate(ctx context.Context, cb func(*pfs.FileInfo, fileset.File) error) error
}

type source struct {
	commit    *pfs.Commit
	full      bool
	getReader func() fileset.FileSet
}

// NewSource creates a Source which emits FileInfos with the information from commit, and the entries from readers
// returned by getReader.  If getReader returns different Readers all bets are off.
func NewSource(commit *pfs.Commit, full bool, getReader func() fileset.FileSet) Source {
	return &source{
		commit:    commit,
		full:      full,
		getReader: getReader,
	}
}

// Iterate calls cb for each File in the underlying fileset.FileSet, with a FileInfo computed
// during iteration, and the File.
func (s *source) Iterate(ctx context.Context, cb func(*pfs.FileInfo, fileset.File) error) error {
	ctx, cf := context.WithCancel(ctx)
	defer cf()
	fs1 := s.getReader()
	fs2 := s.getReader()
	s2 := newStream(ctx, fs2)
	cache := make(map[string]*pfs.FileInfo)
	return fs1.Iterate(ctx, func(fr fileset.File) error {
		idx := fr.Index()
		fi := &pfs.FileInfo{
			File:     client.NewFile(s.commit.Repo.Name, s.commit.ID, idx.Path),
			FileType: pfs.FileType_FILE,
		}
<<<<<<< HEAD
		if indexIsDir(idx) {
=======
		if fileset.IsDir(idx.Path) {
>>>>>>> 090e9d31
			fi.FileType = pfs.FileType_DIR
		}
		if s.full {
			cachedFi, ok := checkFileInfoCache(cache, idx)
			if ok {
				fi.SizeBytes = cachedFi.SizeBytes
				fi.Hash = cachedFi.Hash
			} else {
				computedFi, err := computeFileInfo(cache, s2, idx.Path)
				if err != nil {
					return err
				}
				fi.SizeBytes = computedFi.SizeBytes
				fi.Hash = computedFi.Hash
			}
		}
		// TODO: Figure out how to remove directory infos from cache when they are no longer needed.
		return cb(fi, fr)
	})
}

func checkFileInfoCache(cache map[string]*pfs.FileInfo, idx *index.Index) (*pfs.FileInfo, bool) {
	// Handle a cached directory file info.
	fi, ok := cache[idx.Path]
	if ok {
		return fi, true
	}
	// Handle a regular file info that has already been iterated through
	// when computing the parent directory file info.
	dir, _ := path.Split(idx.Path)
	_, ok = cache[dir]
	if ok {
		return computeRegularFileInfo(idx), true
	}
	return nil, false
}

func computeFileInfo(cache map[string]*pfs.FileInfo, s *stream, target string) (*pfs.FileInfo, error) {
	fr, err := s.Next()
	if err != nil {
		if err == io.EOF {
			return nil, errors.Errorf("stream is done, can't compute hash for %s", target)
		}
		return nil, err
	}
	idx := fr.Index()
	if idx.Path != target {
		return nil, errors.Errorf("stream is wrong place to compute hash for %s", target)
	}
	if !fileset.IsDir(idx.Path) {
		return computeRegularFileInfo(idx), nil
	}
	var size uint64
	h := pfs.NewHash()
	for {
		f2, err := s.Peek()
		if err != nil {
			if err == io.EOF {
				break
			}
			return nil, err
		}
		idx2 := f2.Index()
		if !strings.HasPrefix(idx2.Path, target) {
			break
		}
		childFi, err := computeFileInfo(cache, s, idx2.Path)
		if err != nil {
			return nil, err
		}
		size += childFi.SizeBytes
		h.Write(childFi.Hash)
	}
	fi := &pfs.FileInfo{
		SizeBytes: size,
		Hash:      h.Sum(nil),
	}
	cache[target] = fi
	return fi, nil
}

func computeRegularFileInfo(idx *index.Index) *pfs.FileInfo {
	h := pfs.NewHash()
	if idx.DataOp != nil {
		for _, dataRef := range idx.DataOp.DataRefs {
			if dataRef.Hash == "" {
				h.Write([]byte(dataRef.ChunkInfo.Chunk.Hash))
			} else {
				h.Write([]byte(dataRef.Hash))
			}
		}
	}
	return &pfs.FileInfo{
		FileType:  pfs.FileType_FILE,
		SizeBytes: uint64(idx.SizeBytes),
		Hash:      h.Sum(nil),
	}
}

type errOnEmpty struct {
	source Source
	err    error
}

// NewErrOnEmpty causes iterate to return a not found error if there are no items to iterate over
func NewErrOnEmpty(s Source, err error) Source {
	return &errOnEmpty{source: s, err: err}
}

// Iterate calls cb for each File in the underlying fileset.FileSet, with a FileInfo computed
// during iteration, and the File.
func (s *errOnEmpty) Iterate(ctx context.Context, cb func(*pfs.FileInfo, fileset.File) error) error {
	empty := true
	if err := s.source.Iterate(ctx, func(fi *pfs.FileInfo, f fileset.File) error {
		empty = false
		return cb(fi, f)
	}); err != nil {
		return err
	}
	if empty {
		return s.err
	}
	return nil
}

type stream struct {
	peek     fileset.File
	fileChan chan fileset.File
	errChan  chan error
}

func newStream(ctx context.Context, source fileset.FileSet) *stream {
	fileChan := make(chan fileset.File)
	errChan := make(chan error, 1)
	go func() {
		if err := source.Iterate(ctx, func(file fileset.File) error {
			fileChan <- file
			return nil
		}); err != nil {
			errChan <- err
			return
		}
		close(fileChan)
	}()
	return &stream{
		fileChan: fileChan,
		errChan:  errChan,
	}
}

func (s *stream) Peek() (fileset.File, error) {
	if s.peek != nil {
		return s.peek, nil
	}
	var err error
	s.peek, err = s.Next()
	return s.peek, err
}

func (s *stream) Next() (fileset.File, error) {
	if s.peek != nil {
		tmp := s.peek
		s.peek = nil
		return tmp, nil
	}
	select {
	case file, more := <-s.fileChan:
		if !more {
			return nil, io.EOF
		}
		return file, nil
	case err := <-s.errChan:
		return nil, err
	}
}

type emptySource struct{}

func (emptySource) Iterate(ctx context.Context, cb func(*pfs.FileInfo, fileset.File) error) error {
	return nil
}<|MERGE_RESOLUTION|>--- conflicted
+++ resolved
@@ -51,11 +51,7 @@
 			File:     client.NewFile(s.commit.Repo.Name, s.commit.ID, idx.Path),
 			FileType: pfs.FileType_FILE,
 		}
-<<<<<<< HEAD
-		if indexIsDir(idx) {
-=======
 		if fileset.IsDir(idx.Path) {
->>>>>>> 090e9d31
 			fi.FileType = pfs.FileType_DIR
 		}
 		if s.full {
