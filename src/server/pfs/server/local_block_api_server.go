package server

import (
	"bufio"
	"bytes"
	"fmt"
	"io"
	"io/ioutil"
	"os"
	"path"
	"path/filepath"
	"strconv"
	"strings"
	"time"

	"github.com/golang/protobuf/proto"
	pfsclient "github.com/pachyderm/pachyderm/src/client/pfs"
	"go.pedge.io/pb/go/google/protobuf"
	"go.pedge.io/proto/rpclog"
	"go.pedge.io/proto/stream"
	"go.pedge.io/proto/time"
	"golang.org/x/net/context"
)

type localBlockAPIServer struct {
	protorpclog.Logger
	dir string
}

func newLocalBlockAPIServer(dir string) (*localBlockAPIServer, error) {
	server := &localBlockAPIServer{
		Logger: protorpclog.NewLogger("pachyderm.pfsclient.localBlockAPIServer"),
		dir:    dir,
	}
	if err := os.MkdirAll(server.tmpDir(), 0777); err != nil {
		return nil, err
	}
	if err := os.MkdirAll(server.diffDir(), 0777); err != nil {
		return nil, err
	}
	if err := os.MkdirAll(server.blockDir(), 0777); err != nil {
		return nil, err
	}
	return server, nil
}

func (s *localBlockAPIServer) PutBlock(putBlockServer pfsclient.BlockAPI_PutBlockServer) (retErr error) {
	result := &pfsclient.BlockRefs{}
	defer func(start time.Time) { s.Log(nil, result, retErr, time.Since(start)) }(time.Now())
<<<<<<< HEAD
	defer func() {
		for {
			if _, err := putBlockServer.Recv(); err != nil {
				break
			}
		}
	}()
=======
	defer drainBlockServer(putBlockServer)
>>>>>>> 420e1eeb
	reader := bufio.NewReader(protostream.NewStreamingBytesReader(putBlockServer))
	for {
		blockRef, err := s.putOneBlock(reader)
		if err != nil {
			return err
		}
		result.BlockRef = append(result.BlockRef, blockRef)
		if (blockRef.Range.Upper - blockRef.Range.Lower) < uint64(blockSize) {
			break
		}
	}
	return putBlockServer.SendAndClose(result)
}

func (s *localBlockAPIServer) blockFile(block *pfsclient.Block) (*os.File, error) {
	return os.Open(s.blockPath(block))
}

func (s *localBlockAPIServer) GetBlock(request *pfsclient.GetBlockRequest, getBlockServer pfsclient.BlockAPI_GetBlockServer) (retErr error) {
	defer func(start time.Time) { s.Log(request, nil, retErr, time.Since(start)) }(time.Now())
	file, err := s.blockFile(request.Block)
	if err != nil {
		return err
	}
	defer func() {
		if err := file.Close(); err != nil && retErr == nil {
			retErr = err
		}
	}()
	reader := io.NewSectionReader(file, int64(request.OffsetBytes), int64(request.SizeBytes))
	return protostream.WriteToStreamingBytesServer(reader, getBlockServer)
}

func (s *localBlockAPIServer) DeleteBlock(ctx context.Context, request *pfsclient.DeleteBlockRequest) (response *google_protobuf.Empty, retErr error) {
	defer func(start time.Time) { s.Log(request, response, retErr, time.Since(start)) }(time.Now())
	return google_protobuf.EmptyInstance, s.deleteBlock(request.Block)
}

func (s *localBlockAPIServer) InspectBlock(ctx context.Context, request *pfsclient.InspectBlockRequest) (response *pfsclient.BlockInfo, retErr error) {
	defer func(start time.Time) { s.Log(request, response, retErr, time.Since(start)) }(time.Now())
	stat, err := os.Stat(s.blockPath(request.Block))
	if err != nil {
		return nil, err
	}
	return &pfsclient.BlockInfo{
		Block: request.Block,
		Created: prototime.TimeToTimestamp(
			stat.ModTime(),
		),
		SizeBytes: uint64(stat.Size()),
	}, nil
}

func (s *localBlockAPIServer) ListBlock(ctx context.Context, request *pfsclient.ListBlockRequest) (response *pfsclient.BlockInfos, retErr error) {
	defer func(start time.Time) { s.Log(request, response, retErr, time.Since(start)) }(time.Now())
	return nil, fmt.Errorf("not implemented")
}

func (s *localBlockAPIServer) CreateDiff(ctx context.Context, request *pfsclient.DiffInfo) (response *google_protobuf.Empty, retErr error) {
	defer func(start time.Time) { s.Log(request, response, retErr, time.Since(start)) }(time.Now())
	data, err := proto.Marshal(request)
	if err != nil {
		return nil, err
	}
	if err := os.MkdirAll(path.Dir(s.diffPath(request.Diff)), 0777); err != nil {
		return nil, err
	}
	if err := ioutil.WriteFile(s.diffPath(request.Diff), data, 0666); err != nil {
		return nil, err
	}
	return google_protobuf.EmptyInstance, nil
}

func (s *localBlockAPIServer) InspectDiff(ctx context.Context, request *pfsclient.InspectDiffRequest) (response *pfsclient.DiffInfo, retErr error) {
	defer func(start time.Time) { s.Log(request, response, retErr, time.Since(start)) }(time.Now())
	return s.readDiff(request.Diff)
}

func (s *localBlockAPIServer) ListDiff(request *pfsclient.ListDiffRequest, listDiffServer pfsclient.BlockAPI_ListDiffServer) (retErr error) {
	defer func(start time.Time) { s.Log(request, nil, retErr, time.Since(start)) }(time.Now())
	if err := filepath.Walk(s.diffDir(), func(path string, info os.FileInfo, err error) error {
		diff := s.pathToDiff(path)
		if diff == nil {
			// likely a directory
			return nil
		}
		if diff.Shard == request.Shard {
			diffInfo, err := s.readDiff(diff)
			if err != nil {
				return err
			}
			if err := listDiffServer.Send(diffInfo); err != nil {
				return err
			}
		}
		return nil
	}); err != nil {
		return err
	}
	return nil
}

func (s *localBlockAPIServer) DeleteDiff(ctx context.Context, request *pfsclient.DeleteDiffRequest) (response *google_protobuf.Empty, retErr error) {
	defer func(start time.Time) { s.Log(request, response, retErr, time.Since(start)) }(time.Now())
	return google_protobuf.EmptyInstance, os.Remove(s.diffPath(request.Diff))
}

func (s *localBlockAPIServer) tmpDir() string {
	return filepath.Join(s.dir, "tmp")
}

func (s *localBlockAPIServer) blockDir() string {
	return filepath.Join(s.dir, "block")
}

func (s *localBlockAPIServer) blockPath(block *pfsclient.Block) string {
	return filepath.Join(s.blockDir(), block.Hash)
}

func (s *localBlockAPIServer) diffDir() string {
	return filepath.Join(s.dir, "diff")
}

func (s *localBlockAPIServer) diffPath(diff *pfsclient.Diff) string {
	commitID := diff.Commit.ID
	if commitID == "" {
		// each repo creates a diff per shard with an empty commit
		// so it works as a path we make that an underscore
		commitID = "_"
	}
	return filepath.Join(s.diffDir(), diff.Commit.Repo.Name, strconv.FormatUint(diff.Shard, 10), commitID)
}

// pathToDiff parses a path as a diff, it returns nil when parse fails
func (s *localBlockAPIServer) pathToDiff(path string) *pfsclient.Diff {
	repoCommitShard := strings.Split(strings.TrimPrefix(path, s.diffDir()+"/"), "/")
	if len(repoCommitShard) < 3 {
		return nil
	}
	commitID := repoCommitShard[2]
	if commitID == "_" {
		commitID = ""
	}
	shard, err := strconv.ParseUint(repoCommitShard[1], 10, 64)
	if err != nil {
		return nil
	}
	return &pfsclient.Diff{
		Commit: &pfsclient.Commit{
			Repo: &pfsclient.Repo{Name: repoCommitShard[0]},
			ID:   commitID,
		},
		Shard: shard,
	}
}

func (s *localBlockAPIServer) readDiff(diff *pfsclient.Diff) (*pfsclient.DiffInfo, error) {
	data, err := ioutil.ReadFile(s.diffPath(diff))
	if err != nil {
		return nil, err
	}
	result := &pfsclient.DiffInfo{}
	if err := proto.Unmarshal(data, result); err != nil {
		return nil, err
	}
	return result, nil
}

func readBlock(reader *bufio.Reader) (*pfsclient.BlockRef, []byte, error) {
	var buffer bytes.Buffer
	var bytesWritten int
	hash := newHash()
	EOF := false
	for !EOF {
		bytes, err := reader.ReadBytes('\n')
		if err != nil {
			if err == io.EOF {
				EOF = true
			} else {
				return nil, nil, err
			}
		}
		buffer.Write(bytes)
		hash.Write(bytes)
		bytesWritten += len(bytes)
		if bytesWritten > blockSize {
			break
		}
	}
	return &pfsclient.BlockRef{
		Block: getBlock(hash),
		Range: &pfsclient.ByteRange{
			Lower: 0,
			Upper: uint64(buffer.Len()),
		},
	}, buffer.Bytes(), nil
}

func (s *localBlockAPIServer) putOneBlock(reader *bufio.Reader) (*pfsclient.BlockRef, error) {
	blockRef, data, err := readBlock(reader)
	if err != nil {
		return nil, err
	}
	if _, err := os.Stat(s.blockPath(blockRef.Block)); os.IsNotExist(err) {
		ioutil.WriteFile(s.blockPath(blockRef.Block), data, 0666)
	}
	return blockRef, nil
}

func (s *localBlockAPIServer) deleteBlock(block *pfsclient.Block) error {
	return os.Remove(s.blockPath(block))
}

func drainBlockServer(putBlockServer pfsclient.BlockAPI_PutBlockServer) {
	for {
		if _, err := putBlockServer.Recv(); err != nil {
			break
		}
	}
}<|MERGE_RESOLUTION|>--- conflicted
+++ resolved
@@ -47,17 +47,7 @@
 func (s *localBlockAPIServer) PutBlock(putBlockServer pfsclient.BlockAPI_PutBlockServer) (retErr error) {
 	result := &pfsclient.BlockRefs{}
 	defer func(start time.Time) { s.Log(nil, result, retErr, time.Since(start)) }(time.Now())
-<<<<<<< HEAD
-	defer func() {
-		for {
-			if _, err := putBlockServer.Recv(); err != nil {
-				break
-			}
-		}
-	}()
-=======
 	defer drainBlockServer(putBlockServer)
->>>>>>> 420e1eeb
 	reader := bufio.NewReader(protostream.NewStreamingBytesReader(putBlockServer))
 	for {
 		blockRef, err := s.putOneBlock(reader)
