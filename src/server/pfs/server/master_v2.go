--- conflicted
+++ resolved
@@ -18,34 +18,8 @@
 func (d *driverV2) master(env *serviceenv.ServiceEnv) {
 	ctx := context.Background()
 	masterLock := dlock.NewDLock(d.etcdClient, path.Join(d.prefix, masterLockPath))
-<<<<<<< HEAD
-	// TODO: We shouldn't need to wrap this in a for loop, but it looks like gc.Run
-	// can return nil. Which then ends the RetryNotify loop.
-	for {
-		err := backoff.RetryNotify(func() error {
-			masterCtx, err := masterLock.Lock(ctx)
-			if err != nil {
-				return err
-			}
-			defer masterLock.Unlock(masterCtx)
-
-			return backoff.RetryNotify(func() error {
-				return d.storage.GC(masterCtx)
-			}, backoff.NewInfiniteBackOff(), func(err error, _ time.Duration) error {
-				if err != nil {
-					log.Errorf("error during gc: %v", err)
-				}
-				return nil
-			})
-		}, backoff.NewInfiniteBackOff(), func(err error, _ time.Duration) error {
-			log.Errorf("error in pfs master: %v", err)
-			return nil
-		})
-		// TODO: Always panic, remove this check, see above.
-=======
 	err := backoff.RetryNotify(func() error {
 		masterCtx, err := masterLock.Lock(ctx)
->>>>>>> fb0c384e
 		if err != nil {
 			return err
 		}
