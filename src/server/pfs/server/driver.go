package server

import (
	"bufio"
	"bytes"
	"context"
	"encoding/csv"
	"encoding/json"
	"fmt"
	"io"
	"io/ioutil"
	"math"
	"net/http"
	"net/url"
	"os"
	"path"
	"path/filepath"
	"regexp"
	"sort"
	"strconv"
	"strings"
	"sync"
	"time"

	"golang.org/x/sync/errgroup"
	"golang.org/x/sync/semaphore"

	globlib "github.com/gobwas/glob"
	"github.com/pachyderm/pachyderm/src/client"
	"github.com/pachyderm/pachyderm/src/client/auth"
	"github.com/pachyderm/pachyderm/src/client/limit"
	"github.com/pachyderm/pachyderm/src/client/pfs"
	"github.com/pachyderm/pachyderm/src/client/pkg/grpcutil"
	pfsserver "github.com/pachyderm/pachyderm/src/server/pfs"
	"github.com/pachyderm/pachyderm/src/server/pkg/ancestry"
	col "github.com/pachyderm/pachyderm/src/server/pkg/collection"
	"github.com/pachyderm/pachyderm/src/server/pkg/errutil"
	"github.com/pachyderm/pachyderm/src/server/pkg/hashtree"
	"github.com/pachyderm/pachyderm/src/server/pkg/obj"
	"github.com/pachyderm/pachyderm/src/server/pkg/pfsdb"
	"github.com/pachyderm/pachyderm/src/server/pkg/ppsconsts"
	"github.com/pachyderm/pachyderm/src/server/pkg/sql"
	"github.com/pachyderm/pachyderm/src/server/pkg/uuid"
	"github.com/pachyderm/pachyderm/src/server/pkg/watch"
	"github.com/sirupsen/logrus"

	etcd "github.com/coreos/etcd/clientv3"
	"github.com/gogo/protobuf/proto"
	"github.com/gogo/protobuf/types"
)

const (
	splitSuffixBase  = 16
	splitSuffixWidth = 64
	splitSuffixFmt   = "%016x"

	// Makes calls to ListRepo and InspectRepo more legible
	includeAuth = true

	// maxInt is the maximum value for 'int' (system-dependent). Not in 'math'!
	maxInt = int(^uint(0) >> 1)
)

var (
	// Limit the number of outstanding put object requests
	putObjectLimiter = limit.New(100)
)

// validateRepoName determines if a repo name is valid
func validateRepoName(name string) error {
	match, _ := regexp.MatchString("^[a-zA-Z0-9_-]+$", name)
	if !match {
		return fmt.Errorf("repo name (%v) invalid: only alphanumeric characters, underscores, and dashes are allowed", name)
	}
	return nil
}

// IsPermissionError returns true if a given error is a permission error.
func IsPermissionError(err error) bool {
	return strings.Contains(err.Error(), "has already finished")
}

// CommitEvent is an event that contains a CommitInfo or an error
type CommitEvent struct {
	Err   error
	Value *pfs.CommitInfo
}

// CommitStream is a stream of CommitInfos
type CommitStream interface {
	Stream() <-chan CommitEvent
	Close()
}

type collectionFactory func(string) col.Collection

type driver struct {
	// address is used to connect to achd's Object Store and Authorization API
	address string

	// pachClientOnce ensures that _pachClient is only initialized once
	pachClientOnce sync.Once

	// pachClient is a cached Pachd client, that connects to Pachyderm's object
	// store API and auth API. Instead of accessing it directly, functions should
	// call getPachClient()
	_pachClient *client.APIClient

	// etcdClient and prefix write repo and other metadata to etcd
	etcdClient *etcd.Client
	prefix     string

	// collections
	repos          col.Collection
	putFileRecords col.Collection
	commits        collectionFactory
	branches       collectionFactory
	openCommits    col.Collection

	// a cache for hashtrees
	treeCache *hashtree.Cache

	// storageRoot where we store hashtrees
	storageRoot string

	// memory limiter (useful for limiting operations that could use a lot of memory)
	memoryLimiter *semaphore.Weighted
}

// newDriver is used to create a new Driver instance
func newDriver(address string, etcdAddresses []string, etcdPrefix string, treeCache *hashtree.Cache, storageRoot string, memoryRequest int64) (*driver, error) {
	// Validate arguments
	if treeCache == nil {
		return nil, fmt.Errorf("cannot initialize driver with nil treeCache")
	}

	// Initialize etcd client
	etcdClient, err := etcd.New(etcd.Config{
		Endpoints:   etcdAddresses,
		DialOptions: client.DefaultDialOptions(),
	})
	if err != nil {
		return nil, fmt.Errorf("could not connect to etcd: %v", err)
	}
	// Initialize driver
	d := &driver{
		address:        address,
		etcdClient:     etcdClient,
		prefix:         etcdPrefix,
		repos:          pfsdb.Repos(etcdClient, etcdPrefix),
		putFileRecords: pfsdb.PutFileRecords(etcdClient, etcdPrefix),
		commits: func(repo string) col.Collection {
			return pfsdb.Commits(etcdClient, etcdPrefix, repo)
		},
		branches: func(repo string) col.Collection {
			return pfsdb.Branches(etcdClient, etcdPrefix, repo)
		},
		openCommits: pfsdb.OpenCommits(etcdClient, etcdPrefix),
		treeCache:   treeCache,
		storageRoot: storageRoot,
		// Allow up to a third of the requested memory to be used for memory intensive operations
		memoryLimiter: semaphore.NewWeighted(memoryRequest / 3),
	}
	go func() { d.getPachClient(context.Background()) }() // Begin dialing connection on startup
	return d, nil
}

// getPachClient() initializes the connection that the pfs driver has with the
// Pachyderm object API and auth API, and blocks until the connection is
// established
//
// TODO(msteffen): client initialization (both etcd and pachd) might be better
// placed happen in server.go, near main(), so that we only pay the dial cost
// once, and so that pps doesn't need to have its own initialization code
func (d *driver) getPachClient(ctx context.Context) *client.APIClient {
	d.pachClientOnce.Do(func() {
		var err error
		d._pachClient, err = client.NewFromAddress(d.address)
		if err != nil {
			panic(fmt.Sprintf("could not intiailize Pachyderm client in driver: %v", err))
		}
	})
	return d._pachClient.WithCtx(ctx)
}

// checkIsAuthorized returns an error if the current user (in 'ctx') has
// authorization scope 's' for repo 'r'
func (d *driver) checkIsAuthorized(pachClient *client.APIClient, r *pfs.Repo, s auth.Scope) error {
	ctx := pachClient.Ctx()
	me, err := pachClient.WhoAmI(ctx, &auth.WhoAmIRequest{})
	if auth.IsErrNotActivated(err) {
		return nil
	}
	resp, err := pachClient.AuthAPIClient.Authorize(ctx, &auth.AuthorizeRequest{
		Repo:  r.Name,
		Scope: s,
	})
	if err != nil {
		return fmt.Errorf("error during authorization check for operation on \"%s\": %v",
			r.Name, grpcutil.ScrubGRPC(err))
	}
	if !resp.Authorized {
		return &auth.ErrNotAuthorized{Subject: me.Username, Repo: r.Name, Required: s}
	}
	return nil
}

func now() *types.Timestamp {
	t, err := types.TimestampProto(time.Now())
	if err != nil {
		panic(err)
	}
	return t
}

func present(key string) etcd.Cmp {
	return etcd.Compare(etcd.CreateRevision(key), ">", 0)
}

func absent(key string) etcd.Cmp {
	return etcd.Compare(etcd.CreateRevision(key), "=", 0)
}

func (d *driver) createRepo(ctx context.Context, repo *pfs.Repo, description string, update bool) error {
	pachClient := d.getPachClient(ctx)
	ctx = pachClient.Ctx()
	// Check that the user is logged in (user doesn't need any access level to
	// create a repo, but they must be authenticated if auth is active)
	whoAmI, err := pachClient.AuthAPIClient.WhoAmI(ctx, &auth.WhoAmIRequest{})
	authIsActivated := !auth.IsErrNotActivated(err)
	if authIsActivated && err != nil {
		return fmt.Errorf("error authenticating (must log in to create a repo): %v",
			grpcutil.ScrubGRPC(err))
	}
	if err := validateRepoName(repo.Name); err != nil {
		return err
	}
	if update {
		return d.updateRepo(ctx, repo, description)
	}

	_, err = col.NewSTM(ctx, d.etcdClient, func(stm col.STM) error {
		repos := d.repos.ReadWrite(stm)

		// check if 'repo' already exists. If so, return that error. Otherwise,
		// proceed with ACL creation (avoids awkward "access denied" error when
		// calling "createRepo" on a repo that already exists)
		var existingRepoInfo pfs.RepoInfo
		err := repos.Get(repo.Name, &existingRepoInfo)
		if err != nil && !col.IsErrNotFound(err) {
			return fmt.Errorf("error checking whether \"%s\" exists: %v",
				repo.Name, err)
		} else if err == nil {
			return fmt.Errorf("cannot create \"%s\" as it already exists", repo.Name)
		}

		// Create ACL for new repo
		if authIsActivated {
			// auth is active, and user is logged in. Make user an owner of the new
			// repo (and clear any existing ACL under this name that might have been
			// created by accident)
			_, err := pachClient.AuthAPIClient.SetACL(ctx, &auth.SetACLRequest{
				Repo: repo.Name,
				Entries: []*auth.ACLEntry{{
					Username: whoAmI.Username,
					Scope:    auth.Scope_OWNER,
				}},
			})
			if err != nil {
				return fmt.Errorf("could not create ACL for new repo \"%s\": %v",
					repo.Name, grpcutil.ScrubGRPC(err))
			}
		}

		repoInfo := &pfs.RepoInfo{
			Repo:        repo,
			Created:     now(),
			Description: description,
		}
		return repos.Create(repo.Name, repoInfo)
	})
	return err
}

func (d *driver) updateRepo(ctx context.Context, repo *pfs.Repo, description string) error {
	pachClient := d.getPachClient(ctx)
	ctx = pachClient.Ctx()
	_, err := col.NewSTM(ctx, d.etcdClient, func(stm col.STM) error {
		repos := d.repos.ReadWrite(stm)
		repoInfo := &pfs.RepoInfo{}
		if err := repos.Get(repo.Name, repoInfo); err != nil {
			return fmt.Errorf("error updating repo: %v", err)
		}
		// Caller only neads to be a WRITER to call UpdatePipeline(), so caller only
		// needs to be a WRITER to update the provenance.
		if err := d.checkIsAuthorized(pachClient, repo, auth.Scope_WRITER); err != nil {
			return err
		}
		repoInfo.Description = description
		return repos.Put(repo.Name, repoInfo)
	})
	return err
}

func (d *driver) inspectRepo(ctx context.Context, repo *pfs.Repo, includeAuth bool) (*pfs.RepoInfo, error) {
	result := &pfs.RepoInfo{}
	if err := d.repos.ReadOnly(ctx).Get(repo.Name, result); err != nil {
		return nil, err
	}
	if includeAuth {
		accessLevel, err := d.getAccessLevel(ctx, repo)
		if err != nil {
			if auth.IsErrNotActivated(err) {
				return result, nil
			}
			return nil, fmt.Errorf("error getting access level for \"%s\": %v",
				repo.Name, grpcutil.ScrubGRPC(err))
		}
		result.AuthInfo = &pfs.RepoAuthInfo{AccessLevel: accessLevel}
	}
	return result, nil
}

func (d *driver) getAccessLevel(ctx context.Context, repo *pfs.Repo) (auth.Scope, error) {
	pachClient := d.getPachClient(ctx)
	ctx = pachClient.Ctx()
	who, err := pachClient.AuthAPIClient.WhoAmI(ctx, &auth.WhoAmIRequest{})
	if err != nil {
		return auth.Scope_NONE, err
	}
	if who.IsAdmin {
		return auth.Scope_OWNER, nil
	}
	resp, err := pachClient.AuthAPIClient.GetScope(ctx, &auth.GetScopeRequest{Repos: []string{repo.Name}})
	if err != nil {
		return auth.Scope_NONE, err
	}
	if len(resp.Scopes) != 1 {
		return auth.Scope_NONE, fmt.Errorf("too many results from GetScope: %#v", resp)
	}
	return resp.Scopes[0], nil
}

func (d *driver) listRepo(ctx context.Context, includeAuth bool) (*pfs.ListRepoResponse, error) {
	repos := d.repos.ReadOnly(ctx)
	result := &pfs.ListRepoResponse{}
	authSeemsActive := true
	repoInfo := &pfs.RepoInfo{}
	if err := repos.List(repoInfo, col.DefaultOptions, func(repoName string) error {
		if repoName == ppsconsts.SpecRepo {
			return nil
		}
		if includeAuth && authSeemsActive {
			accessLevel, err := d.getAccessLevel(ctx, repoInfo.Repo)
			if err == nil {
				repoInfo.AuthInfo = &pfs.RepoAuthInfo{AccessLevel: accessLevel}
			} else if auth.IsErrNotActivated(err) {
				authSeemsActive = false
			} else {
				return fmt.Errorf("error getting access level for \"%s\": %v",
					repoName, grpcutil.ScrubGRPC(err))
			}
		}
		result.RepoInfo = append(result.RepoInfo, proto.Clone(repoInfo).(*pfs.RepoInfo))
		return nil
	}); err != nil {
		return nil, err
	}
	return result, nil
}

func (d *driver) deleteRepo(ctx context.Context, repo *pfs.Repo, force bool) error {
	pachClient := d.getPachClient(ctx)
	ctx = pachClient.Ctx()
	// TODO(msteffen): Fix d.deleteAll() so that it doesn't need to delete and
	// recreate the PPS spec repo, then uncomment this block to prevent users from
	// deleting it and breaking their cluster
	// if repo.Name == ppsconsts.SpecRepo {
	// 	return fmt.Errorf("cannot delete the special PPS repo %s", ppsconsts.SpecRepo)
	// }
	_, err := col.NewSTM(ctx, d.etcdClient, func(stm col.STM) error {
		repos := d.repos.ReadWrite(stm)
		commits := d.commits(repo.Name).ReadWrite(stm)

		// check if 'repo' is already gone. If so, return that error. Otherwise,
		// proceed with auth check (avoids awkward "access denied" error when calling
		// "deleteRepo" on a repo that's already gone)
		var existingRepoInfo pfs.RepoInfo
		err := repos.Get(repo.Name, &existingRepoInfo)
		if err != nil {
			if !col.IsErrNotFound(err) {
				return fmt.Errorf("error checking whether \"%s\" exists: %v",
					repo.Name, err)
			}
		}

		// Check if the caller is authorized to delete this repo
		if err := d.checkIsAuthorized(pachClient, repo, auth.Scope_OWNER); err != nil {
			return err
		}

		repoInfo := new(pfs.RepoInfo)
		if err := repos.Get(repo.Name, repoInfo); err != nil {
			if !col.IsErrNotFound(err) {
				return fmt.Errorf("repos.Get: %v", err)
			}
		}
		commits.DeleteAll()
		var branchInfos []*pfs.BranchInfo
		for _, branch := range repoInfo.Branches {
			bi, err := d.inspectBranch(ctx, branch)
			if err != nil {
				return fmt.Errorf("error inspecting branch %s: %v", branch, err)
			}
			branchInfos = append(branchInfos, bi)
		}
		// sort ascending provenance
		sort.Slice(branchInfos, func(i, j int) bool { return len(branchInfos[i].Provenance) < len(branchInfos[j].Provenance) })
		for i := range branchInfos {
			// delete branches from most provenance to least, that way if one
			// branch is provenant on another (such as with stats branches) we
			// delete them in the right order.
			branch := branchInfos[len(branchInfos)-1-i].Branch
			if err := d.deleteBranchSTM(stm, branch, force); err != nil {
				return fmt.Errorf("delete branch %s: %v", branch, err)
			}
		}
		// Despite the fact that we already deleted each branch with
		// deleteBranchSTM we also do branches.DeleteAll(), this insulates us
		// against certain corruption situations where the RepoInfo doesn't
		// exist in etcd but branches do.
		branches := d.branches(repo.Name).ReadWrite(stm)
		branches.DeleteAll()
		if err := repos.Delete(repo.Name); err != nil && !col.IsErrNotFound(err) {
			return fmt.Errorf("repos.Delete: %v", err)
		}
		return nil
	})
	if err != nil {
		return err
	}

	if _, err = pachClient.SetACL(ctx, &auth.SetACLRequest{
		Repo: repo.Name, // NewACL is unset, so this will clear the acl for 'repo'
	}); err != nil && !auth.IsErrNotActivated(err) {
		return grpcutil.ScrubGRPC(err)
	}
	return nil
}

func (d *driver) startCommit(ctx context.Context, parent *pfs.Commit, branch string, provenance []*pfs.Commit, description string) (*pfs.Commit, error) {
	return d.makeCommit(ctx, "", parent, branch, provenance, nil, nil, nil, description)
}

func (d *driver) buildCommit(ctx context.Context, ID string, parent *pfs.Commit, branch string, provenance []*pfs.Commit, tree *pfs.Object) (*pfs.Commit, error) {
	return d.makeCommit(ctx, ID, parent, branch, provenance, tree, nil, nil, "")
}

// make commit makes a new commit in 'branch', with the parent 'parent' and the
// direct provenance 'provenance'. Note that
// - 'parent' must not be nil, but the only required field is 'parent.Repo'.
// - 'parent.ID' may be set to "", in which case the parent commit is inferred
//   from 'parent.Repo' and 'branch'.
// - If both 'parent.ID' and 'branch' are set, 'parent.ID' determines the parent
//   commit, but 'branch' is still moved to point at the new commit
//   to the new commit
// - If neither 'parent.ID' nor 'branch' are set, the new commit will have no
//   parent
func (d *driver) makeCommit(ctx context.Context, ID string, parent *pfs.Commit, branch string, provenance []*pfs.Commit, treeRef *pfs.Object, recordFiles []string, records []*pfs.PutFileRecords, description string) (*pfs.Commit, error) {
	pachClient := d.getPachClient(ctx)
	ctx = pachClient.Ctx()
	// Validate arguments:
	if parent == nil {
		return nil, fmt.Errorf("parent cannot be nil")
	}

	// Check that caller is authorized
	if err := d.checkIsAuthorized(pachClient, parent.Repo, auth.Scope_WRITER); err != nil {
		return nil, err
	}

	// New commit and commitInfo
	newCommit := &pfs.Commit{
		Repo: parent.Repo,
		ID:   ID,
	}
	if newCommit.ID == "" {
		newCommit.ID = uuid.NewWithoutDashes()
	}
	newCommitInfo := &pfs.CommitInfo{
		Commit:      newCommit,
		Started:     now(),
		Description: description,
	}

	//  BuildCommit case: if the caller passed a tree reference with the commit
	// contents then retrieve the full tree so we can compute its size
	var tree hashtree.HashTree
	if treeRef != nil {
		var err error
		tree, err = hashtree.GetHashTreeObject(pachClient, d.storageRoot, treeRef)
		if err != nil {
			return nil, err
		}
	}

	// Txn: create the actual commit in etcd and update the branch + parent/child
	if _, err := col.NewSTM(ctx, d.etcdClient, func(stm col.STM) error {
		// Clone the parent, as this stm modifies it and might wind up getting
		// run more than once (if there's a conflict.)
		parent := proto.Clone(parent).(*pfs.Commit)
		repos := d.repos.ReadWrite(stm)
		commits := d.commits(parent.Repo.Name).ReadWrite(stm)
		branches := d.branches(parent.Repo.Name).ReadWrite(stm)

		// Check if repo exists
		repoInfo := new(pfs.RepoInfo)
		if err := repos.Get(parent.Repo.Name, repoInfo); err != nil {
			return err
		}

		// create/update 'branch' (if it was set) and set parent.ID (if, in addition,
		// 'parent.ID' was not set)
		if branch != "" {
			branchInfo := &pfs.BranchInfo{}
			if err := branches.Upsert(branch, branchInfo, func() error {
				if parent.ID == "" && branchInfo.Head != nil {
					parent.ID = branchInfo.Head.ID
				}
				// Point 'branch' at the new commit
				branchInfo.Name = branch // set in case 'branch' is new
				branchInfo.Head = newCommit
				branchInfo.Branch = client.NewBranch(newCommit.Repo.Name, branch)
				return nil
			}); err != nil {
				return err
			}
			add(&repoInfo.Branches, branchInfo.Branch)
			if len(branchInfo.Provenance) > 0 && treeRef == nil {
				return fmt.Errorf("cannot start a commit on an output branch")
			}
		}

		// Set newCommit.ParentCommit (if 'parent' and/or 'branch' was set) and add
		// newCommit to parent's ChildCommits
		if parent.ID != "" {
			// Resolve parent.ID if it's a branch that isn't 'branch' (which can
			// happen if 'branch' is new and diverges from the existing branch in
			// 'parent.ID')
			parentCommitInfo, err := d.resolveCommit(stm, parent)
			if err != nil {
				return fmt.Errorf("parent commit not found: %v", err)
			}
			// fail if the parent commit has not been finished
			if parentCommitInfo.Finished == nil {
				return fmt.Errorf("parent commit %s has not been finished", parent.ID)
			}
			if err := commits.Update(parent.ID, parentCommitInfo, func() error {
				newCommitInfo.ParentCommit = parent
				parentCommitInfo.ChildCommits = append(parentCommitInfo.ChildCommits, newCommit)
				return nil
			}); err != nil {
				// Note: error is emitted if parent.ID is a missing/invalid branch OR a
				// missing/invalid commit ID
				return fmt.Errorf("could not resolve parent commit \"%s\": %v", parent.ID, err)
			}
		}

		// BuildCommit case: Now that 'parent' is resolved, read the parent commit's
		// tree (inside txn) and update the repo size
		if treeRef != nil || records != nil {
			parentTree, err := d.getTreeForCommit(ctx, parent)
			if err != nil {
				return err
			}
			if records != nil {
				var err error
				tree, err = parentTree.Copy()
				if err != nil {
					return err
				}
				for i, record := range records {
					if err := d.applyWrite(recordFiles[i], record, tree); err != nil {
						return err
					}
				}
				if err := tree.Hash(); err != nil {
					return err
				}
				treeRef, err = hashtree.PutHashTree(pachClient, tree)
				if err != nil {
					return err
				}
			}
			repoInfo.SizeBytes += sizeChange(tree, parentTree)
		} else {
			if err := d.openCommits.ReadWrite(stm).Put(newCommit.ID, newCommit); err != nil {
				return err
			}
		}
		if treeRef != nil {
			newCommitInfo.Tree = treeRef
			newCommitInfo.SizeBytes = uint64(tree.FSSize())
			newCommitInfo.Finished = now()
		}

		if err := repos.Put(parent.Repo.Name, repoInfo); err != nil {
			return err
		}

		// 'newCommitProv' holds newCommit's provenance (use map for deduping).
		newCommitProv := make(map[string]*pfs.Commit)

		// Build newCommit's full provenance; my provenance's provenance is my
		// provenance (b/c provenance' is a transitive closure, there's no need to
		// explore full graph)
		for _, provCommit := range provenance {
			newCommitProv[provCommit.ID] = provCommit
			provCommitInfo := &pfs.CommitInfo{}
			if err := d.commits(provCommit.Repo.Name).ReadWrite(stm).Get(provCommit.ID, provCommitInfo); err != nil {
				return err
			}
			for _, c := range provCommitInfo.Provenance {
				newCommitProv[c.ID] = c
			}
		}

		// Copy newCommitProv into newCommitInfo.Provenance, and update upstream subv
		for _, provCommit := range newCommitProv {
			newCommitInfo.Provenance = append(newCommitInfo.Provenance, provCommit)
			provCommitInfo := &pfs.CommitInfo{}
			if err := d.commits(provCommit.Repo.Name).ReadWrite(stm).Update(provCommit.ID, provCommitInfo, func() error {
				appendSubvenance(provCommitInfo, newCommitInfo)
				return nil
			}); err != nil {
				return err
			}
		}

		// Finally, create the commit
		if err := commits.Create(newCommit.ID, newCommitInfo); err != nil {
			return err
		}
		// We propagate the branch last so propagateCommit can write to the
		// now-existing commit's subvenance
		if branch != "" {
			return d.propagateCommit(stm, client.NewBranch(newCommit.Repo.Name, branch))
		}
		return nil
	}); err != nil {
		return nil, err
	}
	return newCommit, nil
}

func (d *driver) finishCommit(ctx context.Context, commit *pfs.Commit, tree *pfs.Object, empty bool, description string) (retErr error) {
	pachClient := d.getPachClient(ctx)
	ctx = pachClient.Ctx()
	if err := d.checkIsAuthorized(pachClient, commit.Repo, auth.Scope_WRITER); err != nil {
		return err
	}
	commitInfo, err := d.inspectCommit(ctx, commit, pfs.CommitState_STARTED)
	if err != nil {
		return err
	}
	if commitInfo.Finished != nil {
		return pfsserver.ErrCommitFinished{commit}
	}
	if description != "" {
		commitInfo.Description = description
	}

	scratchPrefix := d.scratchCommitPrefix(commit)
	defer func() {
		if retErr != nil {
			return
		}
		// only delete the scratch space if finishCommit() ran successfully and
		// won't need to be retried
		_, retErr = d.etcdClient.Delete(ctx, scratchPrefix, etcd.WithPrefix())
	}()

	var parentTree, finishedTree hashtree.HashTree
	if !empty {
		// Retrieve the parent commit's tree (to apply writes from etcd or just
		// compute the size change). If parentCommit.Tree == nil, walk up the branch
		// until we find a successful commit. Otherwise, require that the immediate
		// parent of 'commitInfo' is closed, as we use its contents
		parentCommit := commitInfo.ParentCommit
		for parentCommit != nil {
			parentCommitInfo, err := d.inspectCommit(ctx, parentCommit, pfs.CommitState_STARTED)
			if err != nil {
				return err
			}
			if parentCommitInfo.Tree != nil {
				break
			}
			parentCommit = parentCommitInfo.ParentCommit
		}
		parentTree, err = d.getTreeForCommit(ctx, parentCommit) // result is empty if parentCommit == nil
		if err != nil {
			return err
		}

		if tree == nil {
			var err error
			finishedTree, err = d.getTreeForOpenCommit(ctx, &pfs.File{Commit: commit}, parentTree)
			if err != nil {
				return err
			}
			// Put the tree to object storage.
			treeRef, err := hashtree.PutHashTree(pachClient, finishedTree)
			if err != nil {
				return err
			}
			commitInfo.Tree = treeRef
		} else {
			var err error
			finishedTree, err = hashtree.GetHashTreeObject(pachClient, d.storageRoot, tree)
			if err != nil {
				return err
			}
			commitInfo.Tree = tree
		}

		commitInfo.SizeBytes = uint64(finishedTree.FSSize())
	}

	commitInfo.Finished = now()
	sizeChange := sizeChange(finishedTree, parentTree)
	_, err = col.NewSTM(ctx, d.etcdClient, func(stm col.STM) error {
		commits := d.commits(commit.Repo.Name).ReadWrite(stm)
		repos := d.repos.ReadWrite(stm)
		if err := commits.Put(commit.ID, commitInfo); err != nil {
			return err
		}
		if err := d.openCommits.ReadWrite(stm).Delete(commit.ID); err != nil {
			return fmt.Errorf("could not confirm that commit %s is open; this is likely a bug. err: %v", commit.ID, err)
		}
		if sizeChange > 0 {
			// update repo size
			repoInfo := new(pfs.RepoInfo)
			if err := repos.Get(commit.Repo.Name, repoInfo); err != nil {
				return err
			}

			// Increment the repo sizes by the sizes of the files that have
			// been added in this commit.
			repoInfo.SizeBytes += sizeChange
			if err := repos.Put(commit.Repo.Name, repoInfo); err != nil {
				return err
			}
		}
		return nil
	})
	return err
}

func (d *driver) finishOutputCommit(ctx context.Context, commit *pfs.Commit, trees []*pfs.Object, datums *pfs.Object, size uint64) (retErr error) {
	pachClient := d.getPachClient(ctx)
	ctx = pachClient.Ctx()
	if err := d.checkIsAuthorized(pachClient, commit.Repo, auth.Scope_WRITER); err != nil {
		return err
	}
	commitInfo, err := d.inspectCommit(ctx, commit, pfs.CommitState_STARTED)
	if err != nil {
		return err
	}
	if commitInfo.Finished != nil {
		return fmt.Errorf("commit %s has already been finished", commit.FullID())
	}
	commitInfo.Trees = trees
	commitInfo.Datums = datums
	commitInfo.SizeBytes = size
	commitInfo.Finished = now()
	_, err = col.NewSTM(ctx, d.etcdClient, func(stm col.STM) error {
		commits := d.commits(commit.Repo.Name).ReadWrite(stm)
		if err := commits.Put(commit.ID, commitInfo); err != nil {
			return err
		}
		if err := d.openCommits.ReadWrite(stm).Delete(commit.ID); err != nil {
			return fmt.Errorf("could not confirm that commit %s is open; this is likely a bug. err: %v", commit.ID, err)
		}
		return nil
	})
	return err
}

// propagateCommit selectively starts commits in or downstream of 'branch' in
// order to restore the invariant that branch provenance matches HEAD commit
// provenance:
//   B.Head is provenant on A.Head <=>
//   branch B is provenant on branch A and A.Head != nil
// The implementation assumes that the invariant already holds for all branches
// upstream of 'branch', but not necessarily for 'branch' itself. Despite the
// name, 'branch' does not need a HEAD commit to propagate, though one may be
// created.
//
// In other words, propagateCommit scans all branches b_downstream that are
// equal to or downstream of 'branch', and if the HEAD of b_downstream isn't
// provenant on the HEADs of b_downstream's provenance, propagateCommit starts
// a new HEAD commit in b_downstream that is. For example, propagateCommit
// starts downstream output commits (which trigger PPS jobs) when new input
// commits arrive on 'branch', when 'branch's HEAD is deleted, or when 'branch'
// is newly created (i.e. in CreatePipeline).
func (d *driver) propagateCommit(stm col.STM, branch *pfs.Branch) error {
	if branch == nil {
		return fmt.Errorf("cannot propagate nil branch")
	}

	// 'subvBranchInfos' is the collection of downstream branches that may get a
	// new commit. Populate subvBranchInfo
	var subvBranchInfos []*pfs.BranchInfo
	branchInfo := &pfs.BranchInfo{}
	if err := d.branches(branch.Repo.Name).ReadWrite(stm).Get(branch.Name, branchInfo); err != nil {
		return err
	}
	subvBranchInfos = append(subvBranchInfos, branchInfo) // add 'branch' itself
	for _, subvBranch := range branchInfo.Subvenance {
		subvBranchInfo := &pfs.BranchInfo{}
		if err := d.branches(subvBranch.Repo.Name).ReadWrite(stm).Get(subvBranch.Name, subvBranchInfo); err != nil {
			return err
		}
		subvBranchInfos = append(subvBranchInfos, subvBranchInfo)
	}

	// Sort subvBranchInfos so that upstream branches are processed before their
	// descendants. This guarantees that if branch B is provenant on branch A, we
	// create a new commit in A before creating a new commit in B provenant on the
	// (new) HEAD of A.
	sort.Slice(subvBranchInfos, func(i, j int) bool { return len(subvBranchInfos[i].Provenance) < len(subvBranchInfos[j].Provenance) })

	// Iterate through downstream branches and determine which need a new commit.
nextSubvBranch:
	for _, branchInfo := range subvBranchInfos {
		branch := branchInfo.Branch
		repo := branch.Repo
		commits := d.commits(repo.Name).ReadWrite(stm)
		branches := d.branches(repo.Name).ReadWrite(stm)

		// Compute the full provenance of hypothetical new output commit to decide
		// if we need it
		commitProvMap := make(map[string]*branchCommit)
		for _, provBranch := range branchInfo.Provenance {
			provBranchInfo := &pfs.BranchInfo{}
			if err := d.branches(provBranch.Repo.Name).ReadWrite(stm).Get(provBranch.Name, provBranchInfo); err != nil && !col.IsErrNotFound(err) {
				return fmt.Errorf("could not read branch %s/%s: %v", provBranch.Repo.Name, provBranch.Name, err)
			}
			if provBranchInfo.Head == nil {
				continue
			}
			commitProvMap[provBranchInfo.Head.ID] = &branchCommit{
				commit: provBranchInfo.Head,
				branch: provBranchInfo.Branch,
			}
			// Because of the 'propagateCommit' invariant, we don't need to inspect
			// provBranchInfo.HEAD's provenance. Every commit in there will be the
			// HEAD of some other provBranchInfo.
		}
		if len(commitProvMap) == 0 {
			// no input commits to process; don't create a new output commit
			continue nextSubvBranch
		}

		// 'branch' may already have a HEAD commit, so compute whether the new
		// output commit would have the same provenance as the existing HEAD
		// commit. If so, a new output commit would be a duplicate, so don't create
		// it.
		if branchInfo.Head != nil {
			branchHeadInfo := &pfs.CommitInfo{}
			if err := commits.Get(branchInfo.Head.ID, branchHeadInfo); err != nil {
				return pfsserver.ErrCommitNotFound{branchInfo.Head}
			}
			headIsSubset := true
			for _, c := range branchHeadInfo.Provenance {
				if _, ok := commitProvMap[c.ID]; !ok {
					headIsSubset = false
					break
				}
			}
			if len(branchHeadInfo.Provenance) == len(commitProvMap) && headIsSubset {
				// existing HEAD commit is the same new output commit would be; don't
				// create new commit
				continue nextSubvBranch
			}
		}

		// If the only branches in the hypothetical output commit's provenance are
		// in the 'spec' repo, creating it would mean creating a confusing
		// "dummy" job with no non-spec input data. If this is the case, don't
		// create a new output commit
		allSpec := true
		for _, b := range commitProvMap {
			if b.branch.Repo.Name != ppsconsts.SpecRepo {
				allSpec = false
				break
			}
		}
		if allSpec {
			// Only input data is PipelineInfo; don't create new output commit
			continue nextSubvBranch
		}

		// *All checks passed* start a new output commit in 'subvBranch'
		newCommit := &pfs.Commit{
			Repo: branch.Repo,
			ID:   uuid.NewWithoutDashes(),
		}
		newCommitInfo := &pfs.CommitInfo{
			Commit:  newCommit,
			Started: now(),
		}

		// Set 'newCommit's ParentCommit, 'branch.Head's ChildCommits and 'branch.Head'
		newCommitInfo.ParentCommit = branchInfo.Head
		if branchInfo.Head != nil {
			parentCommitInfo := &pfs.CommitInfo{}
			if err := commits.Update(newCommitInfo.ParentCommit.ID, parentCommitInfo, func() error {
				parentCommitInfo.ChildCommits = append(parentCommitInfo.ChildCommits, newCommit)
				return nil
			}); err != nil {
				return err
			}
		}
		branchInfo.Head = newCommit
		branchInfo.Name = branch.Name // set in case 'branch' is new
		branchInfo.Branch = branch    // set in case 'branch' is new
		if err := branches.Put(branch.Name, branchInfo); err != nil {
			return err
		}

		// Set provenance and upstream subvenance (appendSubvenance needs
		// newCommitInfo.ParentCommit to extend the correct subvenance range)
		for _, prov := range commitProvMap {
			// set provenance of 'newCommit'
			newCommitInfo.Provenance = append(newCommitInfo.Provenance, prov.commit)
			newCommitInfo.BranchProvenance = append(newCommitInfo.BranchProvenance, prov.branch)

			// update subvenance of 'prov.commit'
			provCommitInfo := &pfs.CommitInfo{}
			if err := d.commits(prov.commit.Repo.Name).ReadWrite(stm).Update(prov.commit.ID, provCommitInfo, func() error {
				appendSubvenance(provCommitInfo, newCommitInfo)
				return nil
			}); err != nil {
				return err
			}
		}

		// finally create open 'commit'
		if err := commits.Create(newCommit.ID, newCommitInfo); err != nil {
			return err
		}
		if err := d.openCommits.ReadWrite(stm).Put(newCommit.ID, newCommit); err != nil {
			return err
		}
	}
	return nil
}

func sizeChange(tree hashtree.HashTree, parentTree hashtree.HashTree) uint64 {
	if tree == nil {
		return 0 // output commit from a failed job -- will be ignored
	}
	if parentTree == nil {
		return uint64(tree.FSSize())
	}
	var result uint64
	tree.Diff(parentTree, "", "", -1, func(path string, node *hashtree.NodeProto, new bool) error {
		if node.FileNode != nil && new {
			result += uint64(node.SubtreeSize)
		}
		return nil
	})
	return result
}

// inspectCommit takes a Commit and returns the corresponding CommitInfo.
//
// As a side effect, this function also replaces the ID in the given commit
// with a real commit ID.
func (d *driver) inspectCommit(ctx context.Context, commit *pfs.Commit, blockState pfs.CommitState) (*pfs.CommitInfo, error) {
	pachClient := d.getPachClient(ctx)
	ctx = pachClient.Ctx()
	if commit == nil {
		return nil, fmt.Errorf("cannot inspect nil commit")
	}
	if err := d.checkIsAuthorized(pachClient, commit.Repo, auth.Scope_READER); err != nil {
		return nil, err
	}

	// Check if the commitID is a branch name
	var commitInfo *pfs.CommitInfo
	if _, err := col.NewSTM(ctx, d.etcdClient, func(stm col.STM) error {
		var err error
		commitInfo, err = d.resolveCommit(stm, commit)
		return err
	}); err != nil {
		return nil, err
	}

	commits := d.commits(commit.Repo.Name).ReadOnly(ctx)
	if blockState == pfs.CommitState_READY {
		// Wait for each provenant commit to be finished
		for _, commit := range commitInfo.Provenance {
			d.inspectCommit(ctx, commit, pfs.CommitState_FINISHED)
		}
	}
	if blockState == pfs.CommitState_FINISHED {
		// Watch the CommitInfo until the commit has been finished
		if err := func() error {
			commitInfoWatcher, err := commits.WatchOne(commit.ID)
			if err != nil {
				return err
			}
			defer commitInfoWatcher.Close()
			for {
				var commitID string
				_commitInfo := new(pfs.CommitInfo)
				event := <-commitInfoWatcher.Watch()
				switch event.Type {
				case watch.EventError:
					return event.Err
				case watch.EventPut:
					if err := event.Unmarshal(&commitID, _commitInfo); err != nil {
						return fmt.Errorf("Unmarshal: %v", err)
					}
				case watch.EventDelete:
					return pfsserver.ErrCommitDeleted{commit}
				}
				if _commitInfo.Finished != nil {
					commitInfo = _commitInfo
					break
				}
			}
			return nil
		}(); err != nil {
			return nil, err
		}
	}
	return commitInfo, nil
}

// resolveCommit contains the essential implementation of inspectCommit: it converts 'commit' (which may
// be a commit ID or branch reference, plus '~' and/or '^') to a repo + commit
// ID. It accepts an STM so that it can be used in a transaction and avoids an
// inconsistent call to d.inspectCommit()
func (d *driver) resolveCommit(stm col.STM, userCommit *pfs.Commit) (*pfs.CommitInfo, error) {
	if userCommit == nil {
		return nil, fmt.Errorf("cannot resolve nil commit")
	}
	commit := proto.Clone(userCommit).(*pfs.Commit) // back up user commit, for error reporting
	// Extract any ancestor tokens from 'commit.ID' (i.e. ~ and ^)
	var ancestryLength int
	commit.ID, ancestryLength = ancestry.Parse(commit.ID)

	// Check if commit.ID is already a commit ID (i.e. a UUID).
	if !uuid.IsUUIDWithoutDashes(commit.ID) {
		branches := d.branches(commit.Repo.Name).ReadWrite(stm)
		branchInfo := &pfs.BranchInfo{}
		// See if we are given a branch
		if err := branches.Get(commit.ID, branchInfo); err != nil {
			return nil, err
		}
		if branchInfo.Head == nil {
			return nil, pfsserver.ErrNoHead{branchInfo.Branch}
		}
		commit.ID = branchInfo.Head.ID
	}

	// Traverse commits' parents until you've reached the right ancestor
	commits := d.commits(commit.Repo.Name).ReadWrite(stm)
	commitInfo := &pfs.CommitInfo{}
	for i := 0; i <= ancestryLength; i++ {
		if commit == nil {
			return nil, pfsserver.ErrCommitNotFound{userCommit}
		}
		childCommit := commit // preserve child for error reporting
		if err := commits.Get(commit.ID, commitInfo); err != nil {
			if col.IsErrNotFound(err) {
				if i == 0 {
					return nil, pfsserver.ErrCommitNotFound{childCommit}
				}
				return nil, pfsserver.ErrParentCommitNotFound{childCommit}
			}
			return nil, err
		}
		commit = commitInfo.ParentCommit
	}
	userCommit.ID = commitInfo.Commit.ID
	return commitInfo, nil
}

func (d *driver) listCommit(ctx context.Context, repo *pfs.Repo, to *pfs.Commit, from *pfs.Commit, number uint64) ([]*pfs.CommitInfo, error) {
	var result []*pfs.CommitInfo
	if err := d.listCommitF(ctx, repo, to, from, number, func(ci *pfs.CommitInfo) error {
		result = append(result, ci)
		return nil
	}); err != nil {
		return nil, err
	}
	return result, nil
}

func (d *driver) listCommitF(ctx context.Context, repo *pfs.Repo, to *pfs.Commit, from *pfs.Commit, number uint64, f func(*pfs.CommitInfo) error) error {
	pachClient := d.getPachClient(ctx)
	ctx = pachClient.Ctx()
	if err := d.checkIsAuthorized(pachClient, repo, auth.Scope_READER); err != nil {
		return err
	}
	if from != nil && from.Repo.Name != repo.Name || to != nil && to.Repo.Name != repo.Name {
		return fmt.Errorf("`from` and `to` commits need to be from repo %s", repo.Name)
	}

	// Make sure that the repo exists
	_, err := d.inspectRepo(ctx, repo, !includeAuth)
	if err != nil {
		return err
	}

	// Make sure that both from and to are valid commits
	if from != nil {
		_, err = d.inspectCommit(ctx, from, pfs.CommitState_STARTED)
		if err != nil {
			return err
		}
	}
	if to != nil {
		_, err = d.inspectCommit(ctx, to, pfs.CommitState_STARTED)
		if err != nil {
			if isNoHeadErr(err) {
				return nil
			}
			return err
		}
	}

	// if number is 0, we return all commits that match the criteria
	if number == 0 {
		number = math.MaxUint64
	}
	commits := d.commits(repo.Name).ReadOnly(ctx)
	ci := &pfs.CommitInfo{}

	if from != nil && to == nil {
		return fmt.Errorf("cannot use `from` commit without `to` commit")
	} else if from == nil && to == nil {
		// if neither from and to is given, we list all commits in
		// the repo, sorted by revision timestamp
		if err := commits.List(ci, col.DefaultOptions, func(commitID string) error {
			if number <= 0 {
				return errutil.ErrBreak
			}
			number--
			return f(proto.Clone(ci).(*pfs.CommitInfo))
		}); err != nil {
			return err
		}
	} else {
		cursor := to
		for number != 0 && cursor != nil && (from == nil || cursor.ID != from.ID) {
			var commitInfo pfs.CommitInfo
			if err := commits.Get(cursor.ID, &commitInfo); err != nil {
				return err
			}
			if err := f(&commitInfo); err != nil {
				if err == errutil.ErrBreak {
					return nil
				}
				return err
			}
			cursor = commitInfo.ParentCommit
			number--
		}
	}
	return nil
}

func (d *driver) subscribeCommit(ctx context.Context, repo *pfs.Repo, branch string, from *pfs.Commit, state pfs.CommitState, f func(*pfs.CommitInfo) error) error {
	if from != nil && from.Repo.Name != repo.Name {
		return fmt.Errorf("the `from` commit needs to be from repo %s", repo.Name)
	}

	branches := d.branches(repo.Name).ReadOnly(ctx)
	newCommitWatcher, err := branches.WatchOne(branch)
	if err != nil {
		return err
	}
	defer newCommitWatcher.Close()
	// keep track of the commits that have been sent
	seen := make(map[string]bool)
	// include all commits that are currently on the given branch,
	commitInfos, err := d.listCommit(ctx, repo, client.NewCommit(repo.Name, branch), from, 0)
	if err != nil {
		// We skip NotFound error because it's ok if the branch
		// doesn't exist yet, in which case ListCommit returns
		// a NotFound error.
		if !isNotFoundErr(err) {
			return err
		}
	}
	// ListCommit returns commits in newest-first order,
	// but SubscribeCommit should return commit in oldest-first
	// order, so we reverse the order.
	for i := range commitInfos {
		commitInfo := commitInfos[len(commitInfos)-i-1]
		commitInfo, err := d.inspectCommit(ctx, commitInfo.Commit, state)
		if err != nil {
			return err
		}
		if err := f(commitInfo); err != nil {
			return err
		}
		seen[commitInfo.Commit.ID] = true
	}
	for {
		var branchName string
		branchInfo := &pfs.BranchInfo{}
		var event *watch.Event
		var ok bool
		event, ok = <-newCommitWatcher.Watch()
		if !ok {
			return nil
		}
		switch event.Type {
		case watch.EventError:
			return event.Err
		case watch.EventPut:
			if err := event.Unmarshal(&branchName, branchInfo); err != nil {
				return fmt.Errorf("Unmarshal: %v", err)
			}
			if branchInfo.Head == nil {
				continue // put event == new branch was created. No commits yet though
			}

			// TODO we check the branchName because right now WatchOne, like all
			// collection watch commands, returns all events matching a given prefix,
			// which means we'll get back events associated with `master-v1` if we're
			// watching `master`.  Once this is changed we should remove the
			// comparison between branchName and branch.

			// We don't want to include the `from` commit itself
			if branchName == branch && (!(seen[branchInfo.Head.ID] || (from != nil && from.ID == branchInfo.Head.ID))) {
				commitInfo, err := d.inspectCommit(ctx, branchInfo.Head, state)
				if err != nil {
					return err
				}
				if err := f(commitInfo); err != nil {
					return err
				}
				seen[commitInfo.Commit.ID] = true
			}
		case watch.EventDelete:
			continue
		}
	}
}

func (d *driver) flushCommit(ctx context.Context, fromCommits []*pfs.Commit, toRepos []*pfs.Repo, f func(*pfs.CommitInfo) error) error {
	if len(fromCommits) == 0 {
		return fmt.Errorf("fromCommits cannot be empty")
	}

	// First compute intersection of the fromCommits subvenant commits, those
	// are the commits we're interested in. Iterate over all commits and keep a
	// running intersection (in commitsToWatch) of the subvenance of all commits
	// processed so far
	commitsToWatch := make(map[string]*pfs.Commit)
	for i, commit := range fromCommits {
		commitInfo, err := d.inspectCommit(ctx, commit, pfs.CommitState_STARTED)
		if err != nil {
			return err
		}
		if i == 0 {
			for _, subvCommit := range commitInfo.Subvenance {
				commitsToWatch[commitKey(subvCommit.Upper)] = subvCommit.Upper
			}
		} else {
			newCommitsToWatch := make(map[string]*pfs.Commit)
			for _, subvCommit := range commitInfo.Subvenance {
				if _, ok := commitsToWatch[commitKey(subvCommit.Upper)]; ok {
					newCommitsToWatch[commitKey(subvCommit.Upper)] = subvCommit.Upper
				}
			}
			commitsToWatch = newCommitsToWatch
		}
	}

	// Compute a map of repos we're flushing to.
	toRepoMap := make(map[string]*pfs.Repo)
	for _, toRepo := range toRepos {
		toRepoMap[toRepo.Name] = toRepo
	}
	// Wait for each of the commitsToWatch to be finished.
	for _, commitToWatch := range commitsToWatch {
		if len(toRepoMap) > 0 {
			if _, ok := toRepoMap[commitToWatch.Repo.Name]; !ok {
				continue
			}
		}
		finishedCommitInfo, err := d.inspectCommit(ctx, commitToWatch, pfs.CommitState_FINISHED)
		if err != nil {
			if _, ok := err.(pfsserver.ErrCommitNotFound); ok {
				continue // just skip this
			}
			return err
		}
		if err := f(finishedCommitInfo); err != nil {
			return err
		}
	}
	return nil
}

func (d *driver) deleteCommit(ctx context.Context, userCommit *pfs.Commit) error {
	pachClient := d.getPachClient(ctx)
	ctx = pachClient.Ctx()
	if err := d.checkIsAuthorized(pachClient, userCommit.Repo, auth.Scope_WRITER); err != nil {
		return err
	}
	// Main txn: Delete all downstream commits, and update subvenance of upstream commits
	// TODO update branches inside this txn, by storing a repo's branches in its
	// RepoInfo or its HEAD commit
	deleted := make(map[string]*pfs.CommitInfo) // deleted commits
	affectedRepos := make(map[string]struct{})  // repos containing deleted commits
	deleteScratch := false                      // only delete scratch if txn succeeds
	if _, err := col.NewSTM(ctx, d.etcdClient, func(stm col.STM) error {
		// 1) re-read CommitInfo inside txn
		userCommitInfo, err := d.resolveCommit(stm, userCommit)
		if err != nil {
			return fmt.Errorf("resolveCommit: %v", err)
		}
		deleteScratch = userCommitInfo.Finished == nil

		// 2) Define helper for deleting commits. 'lower' corresponds to
		// pfs.CommitRange.Lower, and is an ancestor of 'upper'
		deleteCommit := func(lower, upper *pfs.Commit) error {
			// Validate arguments
			if lower.Repo.Name != upper.Repo.Name {
				return fmt.Errorf("cannot delete commit range with mismatched repos \"%s\" and \"%s\"", lower.Repo.Name, upper.Repo.Name)
			}
			affectedRepos[lower.Repo.Name] = struct{}{}
			commits := d.commits(lower.Repo.Name).ReadWrite(stm)

			// delete commits on path upper -> ... -> lower (traverse ParentCommits)
			commit := upper
			for {
				if commit == nil {
					return fmt.Errorf("encountered nil parent commit in %s/%s...%s", lower.Repo.Name, lower.ID, upper.ID)
				}
				// Store commitInfo in 'deleted' and remove commit from etcd
				commitInfo := &pfs.CommitInfo{}
				if err := commits.Get(commit.ID, commitInfo); err != nil {
					return err
				}
				deleted[commit.ID] = commitInfo
				if err := commits.Delete(commit.ID); err != nil {
					return err
				}

				// Update repo size
				// TODO this is basically wrong. Other commits could share data with the
				// commit being removed, in which case we're subtracting too much.
				// We could also modify makeCommit and FinishCommit so that
				// commitInfo.SizeBytes stores incremental size (which could cause
				// commits to have negative sizes)
				repoInfo := &pfs.RepoInfo{}
				if err := d.repos.ReadWrite(stm).Update(commit.Repo.Name, repoInfo, func() error {
					repoInfo.SizeBytes -= commitInfo.SizeBytes
					return nil
				}); err != nil {
					return err
				}
				if commit.ID == lower.ID {
					break // check after deletion so we delete 'lower' (inclusive range)
				}
				commit = commitInfo.ParentCommit
			}
			return nil
		}

		// 3) Validate the commit (check that it has no provenance) and delete it
		if len(userCommitInfo.Provenance) > 0 {
			return fmt.Errorf("cannot delete the commit \"%s/%s\" because it has non-empty provenance", userCommit.Repo.Name, userCommit.ID)
		}
		deleteCommit(userCommitInfo.Commit, userCommitInfo.Commit)

		// 4) Delete all of the downstream commits of 'commit'
		for _, subv := range userCommitInfo.Subvenance {
			deleteCommit(subv.Lower, subv.Upper)
		}

		// 5) Remove the commits in 'deleted' from all remaining upstream commits'
		// subvenance.
		// While 'commit' is required to be an input commit (no provenance),
		// downstream commits from 'commit' may have multiple inputs, and those
		// other inputs must have their subvenance updated
		visited := make(map[string]bool) // visitied upstream (provenant) commits
		for _, deletedInfo := range deleted {
			for _, provCommit := range deletedInfo.Provenance {
				// Check if we've fixed provCommit already (or if it's deleted and
				// doesn't need to be fixed
				if _, isDeleted := deleted[provCommit.ID]; isDeleted || visited[provCommit.ID] {
					continue
				}
				visited[provCommit.ID] = true

				// fix provCommit's subvenance
				provCI := &pfs.CommitInfo{}
				if err := d.commits(provCommit.Repo.Name).ReadWrite(stm).Update(provCommit.ID, provCI, func() error {
					subvTo := 0 // copy subvFrom to subvTo, excepting subv ranges to delete (so that they're overwritten)
				nextSubvRange:
					for subvFrom, subv := range provCI.Subvenance {
						// Compute path (of commit IDs) connecting subv.Upper to subv.Lower
						cur := subv.Upper.ID
						path := []string{cur}
						for cur != subv.Lower.ID {
							// Get CommitInfo for 'cur' (either in 'deleted' or from etcd)
							// and traverse parent
							curInfo, ok := deleted[cur]
							if !ok {
								curInfo = &pfs.CommitInfo{}
								if err := d.commits(subv.Lower.Repo.Name).ReadWrite(stm).Get(cur, curInfo); err != nil {
									return fmt.Errorf("error reading commitInfo for subvenant \"%s/%s\": %v", subv.Lower.Repo.Name, cur, err)
								}
							}
							if curInfo.ParentCommit == nil {
								break
							}
							cur = curInfo.ParentCommit.ID
							path = append(path, cur)
						}

						// move 'subv.Upper' through parents until it points to a non-deleted commit
						for j := range path {
							if _, ok := deleted[subv.Upper.ID]; !ok {
								break
							}
							if j+1 >= len(path) {
								// All commits in subvRange are deleted. Remove entire Range
								// from provCI.Subvenance
								continue nextSubvRange
							}
							subv.Upper.ID = path[j+1]
						}

						// move 'subv.Lower' through children until it points to a non-deleted commit
						for j := len(path) - 1; j >= 0; j-- {
							if _, ok := deleted[subv.Lower.ID]; !ok {
								break
							}
							// We'll eventually get to a non-deleted commit because the
							// 'upper' block didn't exit
							subv.Lower.ID = path[j-1]
						}
						provCI.Subvenance[subvTo] = provCI.Subvenance[subvFrom]
						subvTo++
					}
					provCI.Subvenance = provCI.Subvenance[:subvTo]
					return nil
				}); err != nil {
					return fmt.Errorf("err fixing subvenance of upstream commit %s/%s: %v", provCommit.Repo.Name, provCommit.ID, err)
				}
			}
		}

		// 6) Rewrite ParentCommit of deleted commits' children, and
		// ChildCommits of deleted commits' parents
		visited = make(map[string]bool) // visited child/parent commits
		for deletedID, deletedInfo := range deleted {
			if visited[deletedID] {
				continue
			}

			// Traverse downwards until we find the lowest (most ancestral)
			// non-nil, deleted commit
			lowestCommitInfo := deletedInfo
			for {
				if lowestCommitInfo.ParentCommit == nil {
					break // parent is nil
				}
				parentInfo, ok := deleted[lowestCommitInfo.ParentCommit.ID]
				if !ok {
					break // parent is not deleted
				}
				lowestCommitInfo = parentInfo // parent exists and is deleted--go down
			}

			// BFS upwards through graph for all non-deleted children
			var next *pfs.Commit                            // next vertex to search
			queue := []*pfs.Commit{lowestCommitInfo.Commit} // queue of vertices to explore
			liveChildren := make(map[string]struct{})       // live children discovered so far
			for len(queue) > 0 {
				next, queue = queue[0], queue[1:]
				if visited[next.ID] {
					continue
				}
				visited[next.ID] = true
				nextInfo, ok := deleted[next.ID]
				if !ok {
					liveChildren[next.ID] = struct{}{}
					continue
				}
				queue = append(queue, nextInfo.ChildCommits...)
			}

			// Point all non-deleted children at the first valid parent (or nil),
			// and point first non-deleted parent at all non-deleted children
			commits := d.commits(deletedInfo.Commit.Repo.Name).ReadWrite(stm)
			parent := lowestCommitInfo.ParentCommit
			for child := range liveChildren {
				commitInfo := &pfs.CommitInfo{}
				if err := commits.Update(child, commitInfo, func() error {
					commitInfo.ParentCommit = parent
					return nil
				}); err != nil {
					return fmt.Errorf("err updating child commit %v: %v", lowestCommitInfo.Commit, err)
				}
			}
			if parent != nil {
				commitInfo := &pfs.CommitInfo{}
				if err := commits.Update(parent.ID, commitInfo, func() error {
					// Add existing live commits in commitInfo.ChildCommits to the
					// live children above lowestCommitInfo, then put them all in
					// 'parent'
					for _, child := range commitInfo.ChildCommits {
						if _, ok := deleted[child.ID]; ok {
							continue
						}
						liveChildren[child.ID] = struct{}{}
					}
					commitInfo.ChildCommits = make([]*pfs.Commit, 0, len(liveChildren))
					for child := range liveChildren {
						commitInfo.ChildCommits = append(commitInfo.ChildCommits, client.NewCommit(parent.Repo.Name, child))
					}
					return nil
				}); err != nil {
					return fmt.Errorf("err rewriting children of ancestor commit %v: %v", lowestCommitInfo.Commit, err)
				}
			}
		}

		// 7) Traverse affected repos and rewrite all branches so that no branch
		// points to a deleted commit
		var shortestBranch *pfs.Branch
		var shortestBranchLen = maxInt
		for repo := range affectedRepos {
			repoInfo := &pfs.RepoInfo{}
			if err := d.repos.ReadWrite(stm).Get(repo, repoInfo); err != nil {
				return err
			}
			for _, brokenBranch := range repoInfo.Branches {
				// Traverse HEAD commit until we find a non-deleted parent or nil;
				// rewrite branch
				var branchInfo pfs.BranchInfo
				if err := d.branches(brokenBranch.Repo.Name).ReadWrite(stm).Update(brokenBranch.Name, &branchInfo, func() error {
					if len(branchInfo.Provenance) < shortestBranchLen {
						shortestBranchLen = len(branchInfo.Provenance)
						shortestBranch = branchInfo.Branch
					}
					for {
						if branchInfo.Head == nil {
							return nil // no commits left in branch
						}
						headCommitInfo, headIsDeleted := deleted[branchInfo.Head.ID]
						if !headIsDeleted {
							break
						}
						branchInfo.Head = headCommitInfo.ParentCommit
					}
					return err
				}); err != nil && !col.IsErrNotFound(err) {
					// If err is NotFound, branch is in downstream provenance but
					// doesn't exist yet--nothing to update
					return fmt.Errorf("error updating branch %v/%v: %v", brokenBranch.Repo.Name, brokenBranch.Name, err)
				}
			}
		}

		// 8) propagate the changes to 'branch' and its subvenance. This may start
		// new HEAD commits downstream, if the new branch heads haven't been
		// processed yet
		return d.propagateCommit(stm, shortestBranch)
	}); err != nil {
		return fmt.Errorf("error rewriting commit graph: %v", err)
	}

	// Delete the scratch space for this commit
	// TODO put scratch spaces in a collection and do this in the txn above
	if deleteScratch {
		if _, err := d.etcdClient.Delete(ctx, d.scratchCommitPrefix(userCommit), etcd.WithPrefix()); err != nil {
			return err
		}
	}
	return nil
}

// createBranch creates a new branch or updates an existing branch (must be one
// or the other). Most importantly, it sets 'branch.DirectProvenance' to
// 'provenance' and then for all (downstream) branches, restores the invariant:
//   ∀ b . b.Provenance = ∪ b'.Provenance (where b' ∈ b.DirectProvenance)
//
// This invariant is assumed to hold for all branches upstream of 'branch', but not
// for 'branch' itself once 'b.Provenance' has been set.
func (d *driver) createBranch(ctx context.Context, branch *pfs.Branch, commit *pfs.Commit, provenance []*pfs.Branch) error {
	pachClient := d.getPachClient(ctx)
	ctx = pachClient.Ctx()
	if err := d.checkIsAuthorized(pachClient, branch.Repo, auth.Scope_WRITER); err != nil {
		return err
	}
	// Validate request. The request must do exactly one of:
	// 1) updating 'branch's provenance (commit is nil OR commit == branch)
	// 2) re-pointing 'branch' at a new commit
	if commit != nil {
		// Determine if this is a provenance update
		sameTarget := branch.Repo.Name == commit.Repo.Name && branch.Name == commit.ID
		if !sameTarget && provenance != nil {
			return fmt.Errorf("cannot point branch \"%s\" at target commit \"%s/%s\" without clearing its provenance",
				branch.Name, commit.Repo.Name, commit.ID)
		}
	}

	_, err := col.NewSTM(ctx, d.etcdClient, func(stm col.STM) error {
		// if 'commit' is a branch, resolve it
		var err error
		if commit != nil {
			_, err = d.resolveCommit(stm, commit) // if 'commit' is a branch, resolve it
			if err != nil {
				// possible that branch exists but has no head commit. This is fine, but
				// branchInfo.Head must also be nil
				if !isNoHeadErr(err) {
					return fmt.Errorf("unable to inspect %s/%s: %v", err, commit.Repo.Name, commit.ID)
				}
				commit = nil
			}
		}

		// Retrieve (and create, if necessary) the current version of this branch
		branches := d.branches(branch.Repo.Name).ReadWrite(stm)
		branchInfo := &pfs.BranchInfo{}
		if err := branches.Upsert(branch.Name, branchInfo, func() error {
			branchInfo.Name = branch.Name // set in case 'branch' is new
			branchInfo.Branch = branch
			branchInfo.Head = commit
			branchInfo.DirectProvenance = nil
			for _, provBranch := range provenance {
				add(&branchInfo.DirectProvenance, provBranch)
			}
			return nil
		}); err != nil {
			return err
		}
		repos := d.repos.ReadWrite(stm)
		repoInfo := &pfs.RepoInfo{}
		if err := repos.Update(branch.Repo.Name, repoInfo, func() error {
			add(&repoInfo.Branches, branch)
			return nil
		}); err != nil {
			return err
		}

		// Update (or create)
		// 1) 'branch's Provenance
		// 2) the Provenance of all branches in 'branch's Subvenance (in the case of an update), and
		// 3) the Subvenance of all branches in the *old* provenance of 'branch's Subvenance
		toUpdate := []*pfs.BranchInfo{branchInfo}
		for _, subvBranch := range branchInfo.Subvenance {
			subvBranchInfo := &pfs.BranchInfo{}
			if err := d.branches(subvBranch.Repo.Name).ReadWrite(stm).Get(subvBranch.Name, subvBranchInfo); err != nil {
				return err
			}
			toUpdate = append(toUpdate, subvBranchInfo)
		}
		// Sorting is important here because it sorts topologically. This means
		// that when evaluating element i of `toUpdate` all elements < i will
		// have already been evaluated and thus we can safely use their
		// Provenance field.
		sort.Slice(toUpdate, func(i, j int) bool { return len(toUpdate[i].Provenance) < len(toUpdate[j].Provenance) })
		for _, branchInfo := range toUpdate {
			oldProvenance := branchInfo.Provenance
			branchInfo.Provenance = nil
			// Re-compute Provenance
			for _, provBranch := range branchInfo.DirectProvenance {
				if err := d.addBranchProvenance(branchInfo, provBranch, stm); err != nil {
					return err
				}
				provBranchInfo := &pfs.BranchInfo{}
				if err := d.branches(provBranch.Repo.Name).ReadWrite(stm).Get(provBranch.Name, provBranchInfo); err != nil {
					return err
				}
				for _, provBranch := range provBranchInfo.Provenance {
					if err := d.addBranchProvenance(branchInfo, provBranch, stm); err != nil {
						return err
					}
				}
			}
			if err := d.branches(branchInfo.Branch.Repo.Name).ReadWrite(stm).Put(branchInfo.Branch.Name, branchInfo); err != nil {
				return err
			}
			// Update Subvenance of 'branchInfo's Provenance (incl. all Subvenance)
			for _, oldProvBranch := range oldProvenance {
				if !has(&branchInfo.Provenance, oldProvBranch) {
					// Provenance was deleted, so we delete ourselves from their subvenance
					oldProvBranchInfo := &pfs.BranchInfo{}
					if err := d.branches(oldProvBranch.Repo.Name).ReadWrite(stm).Update(oldProvBranch.Name, oldProvBranchInfo, func() error {
						del(&oldProvBranchInfo.Subvenance, branchInfo.Branch)
						return nil
					}); err != nil {
						return err
					}
				}
			}
		}

		// propagate the head commit to 'branch'. This may also modify 'branch', by
		// creating a new HEAD commit if 'branch's provenance was changed and its
		// current HEAD commit has old provenance
		return d.propagateCommit(stm, branch)
	})
	return err
}

func (d *driver) inspectBranch(ctx context.Context, branch *pfs.Branch) (*pfs.BranchInfo, error) {
	result := &pfs.BranchInfo{}
	if err := d.branches(branch.Repo.Name).ReadOnly(ctx).Get(branch.Name, result); err != nil {
		return nil, err
	}
	return result, nil
}

func (d *driver) listBranch(ctx context.Context, repo *pfs.Repo) ([]*pfs.BranchInfo, error) {
	pachClient := d.getPachClient(ctx)
	ctx = pachClient.Ctx()
	if err := d.checkIsAuthorized(pachClient, repo, auth.Scope_READER); err != nil {
		return nil, err
	}
	var result []*pfs.BranchInfo
	branchInfo := &pfs.BranchInfo{}
	branches := d.branches(repo.Name).ReadOnly(ctx)
	if err := branches.List(branchInfo, col.DefaultOptions, func(string) error {
		result = append(result, proto.Clone(branchInfo).(*pfs.BranchInfo))
		return nil
	}); err != nil {
		return nil, err
	}
	return result, nil
}

func (d *driver) deleteBranch(ctx context.Context, branch *pfs.Branch, force bool) error {
	pachClient := d.getPachClient(ctx)
	ctx = pachClient.Ctx()
	if err := d.checkIsAuthorized(pachClient, branch.Repo, auth.Scope_WRITER); err != nil {
		return err
	}
	_, err := col.NewSTM(ctx, d.etcdClient, func(stm col.STM) error {
		return d.deleteBranchSTM(stm, branch, force)
	})
	return err
}

func (d *driver) deleteBranchSTM(stm col.STM, branch *pfs.Branch, force bool) error {
	branches := d.branches(branch.Repo.Name).ReadWrite(stm)
	branchInfo := &pfs.BranchInfo{}
	if err := branches.Get(branch.Name, branchInfo); err != nil {
		if !col.IsErrNotFound(err) {
			return fmt.Errorf("branches.Get: %v", err)
		}
	}
	if branchInfo.Branch != nil {
		if !force {
			if len(branchInfo.Subvenance) > 0 {
				return fmt.Errorf("branch %s has %v as subvenance, deleting it would break those branches", branch.Name, branchInfo.Subvenance)
			}
		}
		if err := branches.Delete(branch.Name); err != nil {
			return fmt.Errorf("branches.Delete: %v", err)
		}
		for _, provBranch := range branchInfo.Provenance {
			provBranchInfo := &pfs.BranchInfo{}
			if err := d.branches(provBranch.Repo.Name).ReadWrite(stm).Update(provBranch.Name, provBranchInfo, func() error {
				del(&provBranchInfo.Subvenance, branch)
				return nil
			}); err != nil && !isNotFoundErr(err) {
				return fmt.Errorf("error deleting subvenance: %v", err)
			}
		}
	}
	repoInfo := &pfs.RepoInfo{}
	if err := d.repos.ReadWrite(stm).Update(branch.Repo.Name, repoInfo, func() error {
		del(&repoInfo.Branches, branch)
		return nil
	}); err != nil {
		if !col.IsErrNotFound(err) || !force {
			return err
		}
	}
	return nil
}

func (d *driver) scratchPrefix() string {
	return path.Join(d.prefix, "scratch")
}

// scratchCommitPrefix returns an etcd prefix that's used to temporarily
// store the state of a file in an open commit.  Once the commit is finished,
// the scratch space is removed.
func (d *driver) scratchCommitPrefix(commit *pfs.Commit) string {
	// TODO(msteffen) this doesn't currenty (2018-2-4) use d.scratchPrefix(),
	// but probably should? If this is changed, filepathFromEtcdPath will also
	// need to change.
	return path.Join(commit.Repo.Name, commit.ID)
}

// scratchFilePrefix returns an etcd prefix that's used to temporarily
// store the state of a file in an open commit.  Once the commit is finished,
// the scratch space is removed.
func (d *driver) scratchFilePrefix(ctx context.Context, file *pfs.File) (string, error) {
	return path.Join(d.scratchCommitPrefix(file.Commit), file.Path), nil
}

func (d *driver) filePathFromEtcdPath(etcdPath string) string {
	etcdPath = strings.TrimPrefix(etcdPath, d.prefix)
	// etcdPath looks like /putFileRecords/repo/commit/path/to/file
	split := strings.Split(etcdPath, "/")
	// we only want /path/to/file so we use index 4 (note that there's an "" at
	// the beginning of the slice because of the lead /)
	return path.Join(split[4:]...)
}

func (d *driver) putFiles(s *putFileServer) error {
	ctx := s.Context()
	req, err := s.Peek()
	if err != nil {
		return err
	}
	commit := req.File.Commit
	// oneOff is true if we're creating the commit as part of this put-file
	oneOff := false
	// inspectCommit will replace file.Commit.ID with an actual commit ID if
	// it's a branch. So we want to save it first.
	branch := ""
	if !uuid.IsUUIDWithoutDashes(commit.ID) {
		branch = commit.ID
	}
	commitInfo, err := d.inspectCommit(ctx, commit, pfs.CommitState_STARTED)
	if err != nil {
		if (!isNotFoundErr(err) && !isNoHeadErr(err)) || branch == "" {
			return err
		}
		oneOff = true
	}
	if commitInfo != nil && commitInfo.Finished != nil {
		if branch == "" {
			return pfsserver.ErrCommitFinished{commit}
		}
		oneOff = true
	}

	var files []*pfs.File
	var putFilePaths []string
	var putFileRecords []*pfs.PutFileRecords
	var mu sync.Mutex
	if err := forEachPutFile(s, func(req *pfs.PutFileRequest, r io.Reader) error {
		records, err := d.putFile(ctx, req.File, req.Delimiter, req.TargetFileDatums,
			req.TargetFileBytes, req.HeaderRecords, req.OverwriteIndex, r)
		if err != nil {
			return err
		}
		mu.Lock()
		defer mu.Unlock()
		files = append(files, req.File)
		putFilePaths = append(putFilePaths, req.File.Path)
		putFileRecords = append(putFileRecords, records)
		return nil
	}); err != nil {
		return err
	}
	if oneOff {
		// oneOff puts only work on branches, so we know branch != "". We pass
		// a commit with no ID, that ID will be filled in with the head of
		// branch (if it exists).
		_, err := d.makeCommit(ctx, "", client.NewCommit(commit.Repo.Name, ""), branch, nil, nil, putFilePaths, putFileRecords, "")
		return err
	}
	for i, file := range files {
		if err := d.upsertPutFileRecords(ctx, file, putFileRecords[i]); err != nil {
			return err
		}
	}
	return nil
}

func (d *driver) putFile(ctx context.Context, file *pfs.File, delimiter pfs.Delimiter,
	targetFileDatums, targetFileBytes, headerRecords int64, overwriteIndex *pfs.OverwriteIndex,
	reader io.Reader) (*pfs.PutFileRecords, error) {
	pachClient := d.getPachClient(ctx)
	ctx = pachClient.Ctx()
	if err := d.checkIsAuthorized(pachClient, file.Commit.Repo, auth.Scope_WRITER); err != nil {
		return nil, err
	}
	//  validation -- make sure the various putFileSplit options are coherent
	hasPutFileOptions := targetFileBytes != 0 || targetFileDatums != 0 || headerRecords != 0
	if hasPutFileOptions && delimiter == pfs.Delimiter_NONE {
		return nil, fmt.Errorf("cannot set split options--targetFileBytes, targetFileDatums, or headerRecords--with delimiter == NONE, split disabled")
	}
	records := &pfs.PutFileRecords{}
	if overwriteIndex != nil && overwriteIndex.Index == 0 {
		records.Tombstone = true
	}
	if err := hashtree.ValidatePath(file.Path); err != nil {
		return nil, err
	}

	if delimiter == pfs.Delimiter_NONE {
		objects, size, err := pachClient.PutObjectSplit(reader)
		if err != nil {
			return nil, err
		}

		// Here we use the invariant that every one but the last object
		// should have a size of ChunkSize.
		for i, object := range objects {
			record := &pfs.PutFileRecord{
				ObjectHash: object.Hash,
			}

			if size > pfs.ChunkSize {
				record.SizeBytes = pfs.ChunkSize
			} else {
				record.SizeBytes = size
			}
			size -= pfs.ChunkSize

			// The first record takes care of the overwriting
			if i == 0 && overwriteIndex != nil && overwriteIndex.Index != 0 {
				record.OverwriteIndex = overwriteIndex
			}

			records.Records = append(records.Records, record)
		}
	} else {
		var (
			buffer        = &bytes.Buffer{}
			datumsWritten int64
			bytesWritten  int64
			filesPut      int
			// Note: this code generally distinguishes between nil header/footer (no
			// header) and empty header/footer. To create a header-enabled directory
			// with an empty header, allocate an empty slice & store it here
			header    []byte
			footer    []byte
			EOF       = false
			eg        errgroup.Group
			bufioR    = bufio.NewReader(reader)
			decoder   = json.NewDecoder(bufioR)
			sqlReader = sql.NewPGDumpReader(bufioR)
			csvReader = csv.NewReader(bufioR)
			csvBuffer bytes.Buffer
			csvWriter = csv.NewWriter(&csvBuffer)
			// indexToRecord serves as a de-facto slice of PutFileRecords. We can't
			// use a real slice of PutFileRecords b/c indexToRecord has data appended
			// to it by concurrent processes, and you can't append() to a slice
			// concurrently (append() might allocate a new slice while a goro holds an
			// stale pointer)
			indexToRecord = make(map[int]*pfs.PutFileRecord)
			mu            sync.Mutex
		)
		csvReader.FieldsPerRecord = -1 // ignore unexpected # of fields, for now
		csvReader.ReuseRecord = true   // returned rows are written to buffer immediately
		for !EOF {
			var err error
			var value []byte
			var csvRow []string // only used if delimiter == CSV
			switch delimiter {
			case pfs.Delimiter_JSON:
				var jsonValue json.RawMessage
				err = decoder.Decode(&jsonValue)
				value = jsonValue
			case pfs.Delimiter_LINE:
				value, err = bufioR.ReadBytes('\n')
			case pfs.Delimiter_SQL:
				value, err = sqlReader.ReadRow()
				if err == io.EOF {
					if header == nil {
						header = sqlReader.Header
					} else {
						// header contains SQL records if anything, which should come after
						// the sqlReader header, which creates tables & initializes the DB
						header = append(sqlReader.Header, header...)
					}
					footer = sqlReader.Footer
				}
			case pfs.Delimiter_CSV:
				csvBuffer.Reset()
				if csvRow, err = csvReader.Read(); err == nil {
					if err := csvWriter.Write(csvRow); err != nil {
						return nil, fmt.Errorf("error parsing csv record: %v", err)
					}
					if csvWriter.Flush(); csvWriter.Error() != nil {
						return nil, fmt.Errorf("error copying csv record: %v", csvWriter.Error())
					}
					value = csvBuffer.Bytes()
				}
			default:
				return nil, fmt.Errorf("unrecognized delimiter %s", delimiter.String())
			}
			if err != nil {
				if err == io.EOF {
					EOF = true
				} else {
					return nil, err
				}
			}
			buffer.Write(value)
			bytesWritten += int64(len(value))
			datumsWritten++
			var (
				headerDone         = headerRecords == 0 || header != nil
				headerReady        = !headerDone && datumsWritten >= headerRecords
				hitFileBytesLimit  = headerDone && targetFileBytes != 0 && bytesWritten >= targetFileBytes
				hitFileDatumsLimit = headerDone && targetFileDatums != 0 && datumsWritten >= targetFileDatums
				noLimitsSet        = headerDone && targetFileBytes == 0 && targetFileDatums == 0
			)
			if buffer.Len() != 0 &&
				(headerReady || hitFileBytesLimit || hitFileDatumsLimit || noLimitsSet || EOF) {
				_buffer := buffer
<<<<<<< HEAD
				if !headerDone /* implies headerReady || EOF */ {
					header = _buffer.Bytes() // record header
				} else {
					// put contents
					_bufferLen := int64(_buffer.Len())
					index := filesPut
					filesPut++
					memoryLimiter.Acquire(ctx, _bufferLen)
					putObjectLimiter.Acquire()
					eg.Go(func() error {
						defer putObjectLimiter.Release()
						defer memoryLimiter.Release(_bufferLen)
						object, size, err := pachClient.PutObject(_buffer)
						if err != nil {
							return err
						}
						mu.Lock()
						defer mu.Unlock()
						indexToRecord[index] = &pfs.PutFileRecord{
							SizeBytes:  size,
							ObjectHash: object.Hash,
						}
						return nil
					})
				}
				buffer = &bytes.Buffer{} // can't reset buffer b/c _buffer still in use
				datumsWritten = 0
				bytesWritten = 0
			}
		}
		if err := eg.Wait(); err != nil {
			return nil, err
		}

		records.Split = true
		for i := 0; i < len(indexToRecord); i++ {
			records.Records = append(records.Records, indexToRecord[i])
		}

		// Put 'header' and 'footer' in PutFileRecords
		setHeaderFooter := func(value []byte, hf **pfs.PutFileRecord) {
			// always put empty header b/c otherwise can't add a header later
			*hf = &pfs.PutFileRecord{}
			if len(value) > 0 {
				putObjectLimiter.Acquire()
				eg.Go(func() error {
					defer putObjectLimiter.Release()
					object, size, err := pachClient.PutObject(bytes.NewReader(value))
=======
				_bufferLen := int64(_buffer.Len())
				index := filesPut
				d.memoryLimiter.Acquire(ctx, _bufferLen)
				putObjectLimiter.Acquire()
				eg.Go(func() error {
					defer putObjectLimiter.Release()
					defer d.memoryLimiter.Release(_bufferLen)
					object, size, err := pachClient.PutObject(_buffer)
>>>>>>> 15e74740
					if err != nil {
						return err
					}
					(*hf).SizeBytes = size
					(*hf).ObjectHash = object.Hash
					return nil
				})
			}
		}
		if header != nil {
			setHeaderFooter(header, &records.Header)
		}
		if footer != nil {
			setHeaderFooter(footer, &records.Footer)
		}
		if err := eg.Wait(); err != nil {
			return nil, err
		}
	}
	return records, nil
}

func (d *driver) copyFile(ctx context.Context, src *pfs.File, dst *pfs.File, overwrite bool) error {
	pachClient := d.getPachClient(ctx)
	ctx = pachClient.Ctx()
	if err := d.checkIsAuthorized(pachClient, src.Commit.Repo, auth.Scope_READER); err != nil {
		return err
	}
	if err := d.checkIsAuthorized(pachClient, dst.Commit.Repo, auth.Scope_WRITER); err != nil {
		return err
	}
	if err := hashtree.ValidatePath(dst.Path); err != nil {
		return err
	}
	branch := ""
	if !uuid.IsUUIDWithoutDashes(dst.Commit.ID) {
		branch = dst.Commit.ID
	}
	ci, err := d.inspectCommit(ctx, dst.Commit, pfs.CommitState_STARTED)
	if err != nil {
		return err
	}
	if ci.Finished != nil && branch == "" {
		return pfsserver.ErrCommitFinished{dst.Commit}
	}
	var paths []string
	var records []*pfs.PutFileRecords
	if overwrite {
		if ci.Finished == nil {
			if err := d.deleteFile(ctx, dst); err != nil {
				return err
			}
		} else {
			paths = append(paths, dst.Path)
			records = append(records, &pfs.PutFileRecords{Tombstone: true})
		}
	}
	srcTree, err := d.getTreeForFile(ctx, src)
	if err != nil {
		return err
	}
	// This is necessary so we can call filepath.Rel below
	if !strings.HasPrefix(src.Path, "/") {
		src.Path = "/" + src.Path
	}
	var recordsMu sync.Mutex
	var eg errgroup.Group
	if err := srcTree.Walk(src.Path, func(walkPath string, node *hashtree.NodeProto) error {
		if node.FileNode == nil {
			return nil
		}
		eg.Go(func() error {
			relPath, err := filepath.Rel(src.Path, walkPath)
			if err != nil {
				// This shouldn't be possible
				return fmt.Errorf("error from filepath.Rel: %+v (this is likely a bug)", err)
			}
			record := &pfs.PutFileRecords{}
			file := client.NewFile(dst.Commit.Repo.Name, dst.Commit.ID, path.Clean(path.Join(dst.Path, relPath)))
			for i, object := range node.FileNode.Objects {
				var size int64
				if i == 0 {
					size = node.SubtreeSize
				}
				record.Records = append(record.Records, &pfs.PutFileRecord{
					SizeBytes:  size,
					ObjectHash: object.Hash,
				})
			}
			if ci.Finished == nil {
				return d.upsertPutFileRecords(ctx, file, record)
			}
			recordsMu.Lock()
			defer recordsMu.Unlock()
			paths = append(paths, file.Path)
			records = append(records, record)
			return nil
		})
		return nil
	}); err != nil {
		return err
	}
	if err := eg.Wait(); err != nil {
		return err
	}
	if ci.Finished != nil {
		_, err = d.makeCommit(ctx, "", client.NewCommit(dst.Commit.Repo.Name, ""), branch, nil, nil, paths, records, "")
		return err
	}
	return nil
}

func (d *driver) getTreeForCommit(ctx context.Context, commit *pfs.Commit) (hashtree.HashTree, error) {
	pachClient := d.getPachClient(ctx)
	ctx = pachClient.Ctx()
	if commit == nil || commit.ID == "" {
		t, err := hashtree.NewDBHashTree(d.storageRoot)
		if err != nil {
			return nil, err
		}
		return t, nil
	}

	tree, ok := d.treeCache.Get(commit.ID)
	if ok {
		h, ok := tree.(hashtree.HashTree)
		if ok {
			return h, nil
		}
		return nil, fmt.Errorf("corrupted cache: expected hashtree.Hashtree, found %v", tree)
	}

	if _, err := d.inspectCommit(ctx, commit, pfs.CommitState_STARTED); err != nil {
		return nil, err
	}

	commits := d.commits(commit.Repo.Name).ReadOnly(ctx)
	commitInfo := &pfs.CommitInfo{}
	if err := commits.Get(commit.ID, commitInfo); err != nil {
		return nil, err
	}
	if commitInfo.Finished == nil {
		return nil, fmt.Errorf("cannot read from an open commit")
	}
	treeRef := commitInfo.Tree

	if treeRef == nil {
		t, err := hashtree.NewDBHashTree(d.storageRoot)
		if err != nil {
			return nil, err
		}
		return t, nil
	}

	// read the tree from the block store
	h, err := hashtree.GetHashTreeObject(pachClient, d.storageRoot, treeRef)
	if err != nil {
		return nil, err
	}

	d.treeCache.Add(commit.ID, h)

	return h, nil
}

func (d *driver) getTree(ctx context.Context, commitInfo *pfs.CommitInfo, path string) (rs []io.ReadCloser, retErr error) {
	pachClient := d.getPachClient(ctx)
	objClient, err := obj.NewClientFromEnv(ctx, d.storageRoot)
	if err != nil {
		return nil, err
	}
	// Determine the hashtree in which the path is located and download the chunk it is in
	idx := hashtree.PathToTree(path, int64(len(commitInfo.Trees)))
	r, err := d.downloadTree(ctx, pachClient, objClient, commitInfo.Trees[idx], path)
	if err != nil {
		return nil, err
	}
	return []io.ReadCloser{r}, nil
}

func (d *driver) getTrees(ctx context.Context, commitInfo *pfs.CommitInfo, pattern string) (rs []io.ReadCloser, retErr error) {
	prefix := hashtree.GlobLiteralPrefix(pattern)
	pachClient := d.getPachClient(ctx)
	objClient, err := obj.NewClientFromEnv(ctx, d.storageRoot)
	if err != nil {
		return nil, err
	}
	limiter := limit.New(hashtree.DefaultMergeConcurrency)
	var eg errgroup.Group
	var mu sync.Mutex
	// Download each hashtree chunk based on the literal prefix of the pattern
	for _, object := range commitInfo.Trees {
		object := object
		limiter.Acquire()
		eg.Go(func() (retErr error) {
			defer limiter.Release()
			r, err := d.downloadTree(ctx, pachClient, objClient, object, prefix)
			if err != nil {
				return err
			}
			mu.Lock()
			defer mu.Unlock()
			rs = append(rs, r)
			return nil
		})
	}
	if err := eg.Wait(); err != nil {
		return nil, err
	}
	return rs, nil
}

func (d *driver) downloadTree(ctx context.Context, pachClient *client.APIClient, objClient obj.Client, object *pfs.Object, prefix string) (r io.ReadCloser, retErr error) {
	info, err := pachClient.InspectObject(object.Hash)
	if err != nil {
		return nil, err
	}
	path, err := obj.BlockPathFromEnv(info.BlockRef.Block)
	if err != nil {
		return nil, err
	}
	offset, size, err := getTreeRange(ctx, objClient, path, prefix)
	if err != nil {
		return nil, err
	}
	objR, err := objClient.Reader(path, offset, size)
	if err != nil {
		return nil, err
	}
	defer func() {
		if err := objR.Close(); err != nil && retErr == nil {
			retErr = err
		}
	}()
	name := filepath.Join(d.storageRoot, uuid.NewWithoutDashes())
	f, err := os.Create(name)
	if err != nil {
		return nil, err
	}
	// Mark the file for removal (Linux won't remove it until we close the file)
	if err := os.Remove(name); err != nil {
		return nil, err
	}
	buf := grpcutil.GetBuffer()
	defer grpcutil.PutBuffer(buf)
	if _, err := io.CopyBuffer(f, objR, buf); err != nil {
		return nil, err
	}
	if _, err := f.Seek(0, 0); err != nil {
		return nil, err
	}
	return f, nil
}

func getTreeRange(ctx context.Context, objClient obj.Client, path string, prefix string) (uint64, uint64, error) {
	p := path + hashtree.IndexPath
	r, err := objClient.Reader(p, 0, 0)
	if err != nil {
		return 0, 0, err
	}
	idx, err := ioutil.ReadAll(r)
	if err != nil {
		return 0, 0, err
	}
	return hashtree.GetRangeFromIndex(bytes.NewBuffer(idx), prefix)
}

// getTreeForFile is like getTreeForCommit except that it can handle open commits.
// It takes a file instead of a commit so that it can apply the changes for
// that path to the tree before it returns it.
func (d *driver) getTreeForFile(ctx context.Context, file *pfs.File) (hashtree.HashTree, error) {
	if file.Commit == nil {
		t, err := hashtree.NewDBHashTree(d.storageRoot)
		if err != nil {
			return nil, err
		}
		return t, nil
	}
	commitInfo, err := d.inspectCommit(ctx, file.Commit, pfs.CommitState_STARTED)
	if err != nil {
		return nil, err
	}
	if commitInfo.Finished != nil {
		tree, err := d.getTreeForCommit(ctx, file.Commit)
		if err != nil {
			return nil, err
		}
		return tree, nil
	}
	parentTree, err := d.getTreeForCommit(ctx, commitInfo.ParentCommit)
	if err != nil {
		return nil, err
	}
	return d.getTreeForOpenCommit(ctx, file, parentTree)
}

func (d *driver) getTreeForOpenCommit(ctx context.Context, file *pfs.File, parentTree hashtree.HashTree) (hashtree.HashTree, error) {
	prefix, err := d.scratchFilePrefix(ctx, file)
	if err != nil {
		return nil, err
	}
	var tree hashtree.HashTree
	if _, err := col.NewSTM(ctx, d.etcdClient, func(stm col.STM) error {
		tree, err = parentTree.Copy()
		if err != nil {
			return err
		}
		recordsCol := d.putFileRecords.ReadOnly(ctx)
		putFileRecords := &pfs.PutFileRecords{}
		opts := &col.Options{etcd.SortByModRevision, etcd.SortAscend, true}
		return recordsCol.ListPrefix(prefix, putFileRecords, opts, func(key string) error {
			return d.applyWrite(path.Join(file.Path, key), putFileRecords, tree)
		})
	}); err != nil {
		return nil, err
	}
	if err := tree.Hash(); err != nil {
		return nil, err
	}
	return tree, nil
}

func (d *driver) getFile(ctx context.Context, file *pfs.File, offset int64, size int64) (r io.Reader, retErr error) {
	pachClient := d.getPachClient(ctx)
	ctx = pachClient.Ctx()
	if err := d.checkIsAuthorized(pachClient, file.Commit.Repo, auth.Scope_READER); err != nil {
		return nil, err
	}
	commitInfo, err := d.inspectCommit(ctx, file.Commit, pfs.CommitState_STARTED)
	if err != nil {
		return nil, err
	}
	// Handle commits to input repos
	if commitInfo.Provenance == nil {
		tree, err := d.getTreeForFile(ctx, client.NewFile(file.Commit.Repo.Name, file.Commit.ID, ""))
		if err != nil {
			return nil, err
		}
		// TODO this should use the Glob method and a callback
		paths, err := tree.GlobAll(file.Path)
		if err != nil {
			return nil, err
		}
		if len(paths) <= 0 {
			return nil, fmt.Errorf("no file(s) found that match %v", file.Path)
		}
		var objects []*pfs.Object
		var totalSize uint64
		var footer *pfs.Object
		var prevDir string
		for p, node := range paths {
			if node.FileNode == nil {
				continue
			}

			// add footer + header for next dir. If a user calls e.g.
			// 'GetFile("/*/*")', then the output looks like:
			// [d1 header][d1/1]...[d1/n][d1 footer] [d2 header]...[d2 footer] ...
			parentPath := path.Dir(p)
			if parentPath != prevDir {
				if footer != nil {
					objects = append(objects, footer)
				}
				footer = nil // don't apply footer twice if next dir has no footer
				prevDir = parentPath
				if node.FileNode.HasHeaderFooter {
					// if any child of 'node's parent directory has HasHeaderFooter set,
					// then they all should
					parentNode, err := tree.Get(parentPath)
					if err != nil {
						return nil, fmt.Errorf("file %q has a header, but could not "+
							"retrieve parent node at %q to get header content: %v", p,
							parentPath, err)
					}
					if parentNode.DirNode == nil {
						return nil, fmt.Errorf("parent of %q is not a directory—this is "+
							"likely an internal error", p)
					}
					if parentNode.DirNode.Shared == nil {
						return nil, fmt.Errorf("file %q has a shared header or footer, "+
							"but parent directory does not permit shared data", p)
					}
					if parentNode.DirNode.Shared.Header != nil {
						objects = append(objects, parentNode.DirNode.Shared.Header)
					}
					if parentNode.DirNode.Shared.Footer != nil {
						footer = parentNode.DirNode.Shared.Footer
					}
				}
			}
			objects = append(objects, node.FileNode.Objects...)
			totalSize += uint64(node.SubtreeSize)
		}
		if footer != nil {
			objects = append(objects, footer) // apply final footer
		}
		getObjectsClient, err := pachClient.ObjectAPIClient.GetObjects(
			ctx,
			&pfs.GetObjectsRequest{
				Objects:     objects,
				OffsetBytes: uint64(offset),
				SizeBytes:   uint64(size),
				TotalSize:   uint64(totalSize),
			})
		if err != nil {
			return nil, err
		}
		return grpcutil.NewStreamingBytesReader(getObjectsClient, nil), nil
	}
	// Handle commits to output repos
	if commitInfo.Finished == nil {
		return nil, fmt.Errorf("output commit %v not finished", commitInfo.Commit.ID)
	}
	if commitInfo.Trees == nil {
		return nil, fmt.Errorf("no file(s) found that match %v", file.Path)
	}
	var rs []io.ReadCloser
	// Handles the case when looking for a specific file/directory
	if !hashtree.IsGlob(file.Path) {
		rs, err = d.getTree(ctx, commitInfo, file.Path)
	} else {
		rs, err = d.getTrees(ctx, commitInfo, file.Path)
	}
	if err != nil {
		return nil, err
	}
	defer func() {
		for _, r := range rs {
			if err := r.Close(); err != nil && retErr != nil {
				retErr = err
			}
		}
	}()
	blockRefs := []*pfs.BlockRef{}
	var totalSize int64
	var found bool
	if err := hashtree.Glob(rs, file.Path, func(path string, node *hashtree.NodeProto) error {
		if node.FileNode == nil {
			return nil
		}
		blockRefs = append(blockRefs, node.FileNode.BlockRefs...)
		totalSize += node.SubtreeSize
		found = true
		return nil
	}); err != nil {
		return nil, err
	}
	if !found {
		return nil, fmt.Errorf("no file(s) found that match %v", file.Path)
	}
	getBlocksClient, err := pachClient.ObjectAPIClient.GetBlocks(
		ctx,
		&pfs.GetBlocksRequest{
			BlockRefs:   blockRefs,
			OffsetBytes: uint64(offset),
			SizeBytes:   uint64(size),
			TotalSize:   uint64(totalSize),
		},
	)
	if err != nil {
		return nil, err
	}
	return grpcutil.NewStreamingBytesReader(getBlocksClient, nil), nil
}

// If full is false, exclude potentially large fields such as `Objects`
// and `Children`
func nodeToFileInfo(commit *pfs.Commit, path string, node *hashtree.NodeProto, full bool) *pfs.FileInfo {
	fileInfo := &pfs.FileInfo{
		File: &pfs.File{
			Commit: commit,
			Path:   path,
		},
		SizeBytes: uint64(node.SubtreeSize),
		Hash:      node.Hash,
	}
	if node.FileNode != nil {
		fileInfo.FileType = pfs.FileType_FILE
		if full {
			fileInfo.Objects = node.FileNode.Objects
			fileInfo.BlockRefs = node.FileNode.BlockRefs
		}
	} else if node.DirNode != nil {
		fileInfo.FileType = pfs.FileType_DIR
		if full {
			fileInfo.Children = node.DirNode.Children
		}
	}
	return fileInfo
}

// nodeToFileInfoHeaderFooter is like nodeToFileInfo, but handles the case (which
// currently only occurs in input commits) where files have a header that is
// stored in their parent directory
func nodeToFileInfoHeaderFooter(commit *pfs.Commit, filePath string,
	node *hashtree.NodeProto, tree hashtree.HashTree, full bool) (*pfs.FileInfo, error) {
	if node.FileNode == nil || !node.FileNode.HasHeaderFooter {
		return nodeToFileInfo(commit, filePath, node, full), nil
	}
	node = proto.Clone(node).(*hashtree.NodeProto)
	// validate baseFileInfo for logic below--if input hashtrees start using
	// blockrefs instead of objects, this logic will need to be adjusted
	if node.FileNode.Objects == nil {
		return nil, fmt.Errorf("input commit node uses blockrefs; cannot apply header")
	}

	// 'file' includes header from parent—construct synthetic file info that
	// includes header in list of objects & hash
	parentPath := path.Dir(filePath)
	parentNode, err := tree.Get(parentPath)
	if err != nil {
		return nil, fmt.Errorf("file %q has a header, but could not "+
			"retrieve parent node at %q to get header content: %v", filePath,
			parentPath, err)
	}
	if parentNode.DirNode == nil {
		return nil, fmt.Errorf("parent of %q is not a directory; this is "+
			"likely an internal error", filePath)
	}
	if parentNode.DirNode.Shared == nil {
		return nil, fmt.Errorf("file %q has a shared header or footer, "+
			"but parent directory does not permit shared data", filePath)
	}

	var newObjects []*pfs.Object
	if parentNode.DirNode.Shared.Header != nil {
		// cap := len+1 => newObjects is right whether or not we append() a footer
		newL := len(node.FileNode.Objects) + 1
		newObjects = make([]*pfs.Object, newL, newL+1)
		newObjects[0] = parentNode.DirNode.Shared.Header
		copy(newObjects[1:], node.FileNode.Objects)
	} else {
		newObjects = node.FileNode.Objects
	}
	if parentNode.DirNode.Shared.Footer != nil {
		newObjects = append(newObjects, parentNode.DirNode.Shared.Footer)
	}
	node.FileNode.Objects = newObjects
	node.SubtreeSize += parentNode.DirNode.Shared.DataSize
	node.Hash = hashtree.HashFileNode(node.FileNode)
	return nodeToFileInfo(commit, filePath, node, full), nil
}

func (d *driver) inspectFile(ctx context.Context, file *pfs.File) (fi *pfs.FileInfo, retErr error) {
	pachClient := d.getPachClient(ctx)
	ctx = pachClient.Ctx()
	if err := d.checkIsAuthorized(pachClient, file.Commit.Repo, auth.Scope_READER); err != nil {
		return nil, err
	}
	commitInfo, err := d.inspectCommit(ctx, file.Commit, pfs.CommitState_STARTED)
	if err != nil {
		return nil, err
	}
	// Handle commits to input repos
	if commitInfo.Provenance == nil {
		tree, err := d.getTreeForFile(ctx, file)
		if err != nil {
			return nil, err
		}
		node, err := tree.Get(file.Path)
		if err != nil {
			return nil, pfsserver.ErrFileNotFound{file}
		}
		return nodeToFileInfoHeaderFooter(file.Commit, file.Path, node, tree, true)
	}
	// Handle commits to output repos
	if commitInfo.Finished == nil {
		return nil, fmt.Errorf("output commit %v not finished", commitInfo.Commit.ID)
	}
	if commitInfo.Trees == nil {
		return nil, fmt.Errorf("no file(s) found that match %v", file.Path)
	}
	rs, err := d.getTree(ctx, commitInfo, file.Path)
	if err != nil {
		return nil, err
	}
	defer func() {
		for _, r := range rs {
			if err := r.Close(); err != nil && retErr != nil {
				retErr = err
			}
		}
	}()
	node, err := hashtree.Get(rs, file.Path)
	if err != nil {
		return nil, pfsserver.ErrFileNotFound{file}
	}
	return nodeToFileInfo(file.Commit, file.Path, node, true), nil
}

func (d *driver) listFile(ctx context.Context, file *pfs.File, full bool, f func(*pfs.FileInfo) error) (retErr error) {
	pachClient := d.getPachClient(ctx)
	ctx = pachClient.Ctx()
	if err := d.checkIsAuthorized(pachClient, file.Commit.Repo, auth.Scope_READER); err != nil {
		return err
	}
	commitInfo, err := d.inspectCommit(ctx, file.Commit, pfs.CommitState_STARTED)
	if err != nil {
		return err
	}
	g, err := globlib.Compile(file.Path, '/')
	if err != nil {
		// TODO this should be a MalformedGlob error like the hashtree returns
		return err
	}
	// Handle commits to input repos
	if commitInfo.Provenance == nil {
		tree, err := d.getTreeForFile(ctx, client.NewFile(file.Commit.Repo.Name, file.Commit.ID, ""))
		if err != nil {
			return err
		}
		return tree.Glob(file.Path, func(rootPath string, rootNode *hashtree.NodeProto) error {
			if rootNode.DirNode == nil {
				fi, err := nodeToFileInfoHeaderFooter(file.Commit, rootPath, rootNode, tree, full)
				if err != nil {
					return err
				}
				return f(fi)
			}
			return tree.List(rootPath, func(node *hashtree.NodeProto) error {
				path := filepath.Join(rootPath, node.Name)
				if g.Match(path) {
					// Don't return the file now, it will be returned later by Glob
					return nil
				}
				fi, err := nodeToFileInfoHeaderFooter(file.Commit, path, node, tree, full)
				if err != nil {
					return err
				}
				return f(fi)
			})
		})
	}
	// Handle commits to output repos
	if commitInfo.Finished == nil {
		return fmt.Errorf("output commit %v not finished", commitInfo.Commit.ID)
	}
	if commitInfo.Trees == nil {
		return nil
	}
	rs, err := d.getTrees(ctx, commitInfo, file.Path)
	if err != nil {
		return err
	}
	defer func() {
		for _, r := range rs {
			if err := r.Close(); err != nil && retErr != nil {
				retErr = err
			}
		}
	}()
	return hashtree.List(rs, file.Path, func(path string, node *hashtree.NodeProto) error {
		return f(nodeToFileInfo(file.Commit, path, node, full))
	})
}

func (d *driver) walkFile(ctx context.Context, file *pfs.File, f func(*pfs.FileInfo) error) (retErr error) {
	pachClient := d.getPachClient(ctx)
	ctx = pachClient.Ctx()
	if err := d.checkIsAuthorized(pachClient, file.Commit.Repo, auth.Scope_READER); err != nil {
		return err
	}
	commitInfo, err := d.inspectCommit(ctx, file.Commit, pfs.CommitState_STARTED)
	if err != nil {
		return err
	}
	// Handle commits to input repos
	if commitInfo.Provenance == nil {
		tree, err := d.getTreeForFile(ctx, client.NewFile(file.Commit.Repo.Name, file.Commit.ID, file.Path))
		if err != nil {
			return err
		}
		return tree.Walk(file.Path, func(path string, node *hashtree.NodeProto) error {
			fi, err := nodeToFileInfoHeaderFooter(file.Commit, path, node, tree, false)
			if err != nil {
				return err
			}
			return f(fi)
		})
	}
	// Handle commits to output repos
	if commitInfo.Finished == nil {
		return fmt.Errorf("output commit %v not finished", commitInfo.Commit.ID)
	}
	if commitInfo.Trees == nil {
		return nil
	}
	rs, err := d.getTrees(ctx, commitInfo, file.Path)
	if err != nil {
		return err
	}
	defer func() {
		for _, r := range rs {
			if err := r.Close(); err != nil && retErr != nil {
				retErr = err
			}
		}
	}()
	return hashtree.Walk(rs, file.Path, func(path string, node *hashtree.NodeProto) error {
		return f(nodeToFileInfo(file.Commit, path, node, false))
	})
}

func (d *driver) globFile(ctx context.Context, commit *pfs.Commit, pattern string, f func(*pfs.FileInfo) error) (retErr error) {
	pachClient := d.getPachClient(ctx)
	ctx = pachClient.Ctx()
	if err := d.checkIsAuthorized(pachClient, commit.Repo, auth.Scope_READER); err != nil {
		return err
	}
	commitInfo, err := d.inspectCommit(ctx, commit, pfs.CommitState_STARTED)
	if err != nil {
		return err
	}
	// Handle commits to input repos
	if commitInfo.Provenance == nil {
		tree, err := d.getTreeForFile(ctx, client.NewFile(commit.Repo.Name, commit.ID, ""))
		if err != nil {
			return err
		}
		return tree.Glob(pattern, func(path string, node *hashtree.NodeProto) error {
			fi, err := nodeToFileInfoHeaderFooter(commit, path, node, tree, false)
			if err != nil {
				return err
			}
			return f(fi)
		})
	}
	// Handle commits to output repos
	if commitInfo.Finished == nil {
		return fmt.Errorf("output commit %v not finished", commitInfo.Commit.ID)
	}
	if commitInfo.Trees == nil {
		return nil
	}
	var rs []io.ReadCloser
	// Handles the case when looking for a specific file/directory
	if !hashtree.IsGlob(pattern) {
		rs, err = d.getTree(ctx, commitInfo, pattern)
	} else {
		rs, err = d.getTrees(ctx, commitInfo, pattern)
	}
	if err != nil {
		return err
	}
	defer func() {
		for _, r := range rs {
			if err := r.Close(); err != nil && retErr != nil {
				retErr = err
			}
		}
	}()
	return hashtree.Glob(rs, pattern, func(rootPath string, rootNode *hashtree.NodeProto) error {
		return f(nodeToFileInfo(commit, rootPath, rootNode, false))
	})
}

func (d *driver) diffFile(ctx context.Context, newFile *pfs.File, oldFile *pfs.File, shallow bool) ([]*pfs.FileInfo, []*pfs.FileInfo, error) {
	pachClient := d.getPachClient(ctx)
	ctx = pachClient.Ctx()
	// Do READER authorization check for both newFile and oldFile
	if oldFile != nil && oldFile.Commit != nil {
		if err := d.checkIsAuthorized(pachClient, oldFile.Commit.Repo, auth.Scope_READER); err != nil {
			return nil, nil, err
		}
	}
	if newFile != nil && newFile.Commit != nil {
		if err := d.checkIsAuthorized(pachClient, newFile.Commit.Repo, auth.Scope_READER); err != nil {
			return nil, nil, err
		}
	}
	newTree, err := d.getTreeForFile(ctx, newFile)
	if err != nil {
		return nil, nil, err
	}
	// if oldFile is new we use the parent of newFile
	if oldFile == nil {
		oldFile = &pfs.File{}
		newCommitInfo, err := d.inspectCommit(ctx, newFile.Commit, pfs.CommitState_STARTED)
		if err != nil {
			return nil, nil, err
		}
		// ParentCommit may be nil, that's fine because getTreeForCommit
		// handles nil
		oldFile.Commit = newCommitInfo.ParentCommit
		oldFile.Path = newFile.Path
	}
	oldTree, err := d.getTreeForFile(ctx, oldFile)
	if err != nil {
		return nil, nil, err
	}
	var newFileInfos []*pfs.FileInfo
	var oldFileInfos []*pfs.FileInfo
	recursiveDepth := -1
	if shallow {
		recursiveDepth = 1
	}
	if err := newTree.Diff(oldTree, newFile.Path, oldFile.Path, int64(recursiveDepth), func(path string, node *hashtree.NodeProto, isNewFile bool) error {
		if isNewFile {
			fi, err := nodeToFileInfoHeaderFooter(newFile.Commit, path, node, newTree, false)
			if err != nil {
				return err
			}
			newFileInfos = append(newFileInfos, fi)
		} else {
			fi, err := nodeToFileInfoHeaderFooter(oldFile.Commit, path, node, oldTree, false)
			if err != nil {
				return err
			}
			oldFileInfos = append(oldFileInfos, fi)
		}
		return nil
	}); err != nil {
		return nil, nil, err
	}
	return newFileInfos, oldFileInfos, nil
}

func (d *driver) deleteFile(ctx context.Context, file *pfs.File) error {
	pachClient := d.getPachClient(ctx)
	ctx = pachClient.Ctx()
	if err := d.checkIsAuthorized(pachClient, file.Commit.Repo, auth.Scope_WRITER); err != nil {
		return err
	}
	branch := ""
	if !uuid.IsUUIDWithoutDashes(file.Commit.ID) {
		branch = file.Commit.ID
	}
	commitInfo, err := d.inspectCommit(ctx, file.Commit, pfs.CommitState_STARTED)
	if err != nil {
		return err
	}
	if commitInfo.Finished != nil {
		if branch == "" {
			return pfsserver.ErrCommitFinished{file.Commit}
		}
		_, err := d.makeCommit(ctx, "", client.NewCommit(file.Commit.Repo.Name, ""), branch, nil, nil, []string{file.Path}, []*pfs.PutFileRecords{&pfs.PutFileRecords{Tombstone: true}}, "")
		return err
	}
	return d.upsertPutFileRecords(ctx, file, &pfs.PutFileRecords{Tombstone: true})
}

func (d *driver) deleteAll(ctx context.Context) error {
	// Note: d.listRepo() doesn't return the 'spec' repo, so it doesn't get
	// deleted here. Instead, PPS is responsible for deleting and re-creating it
	repoInfos, err := d.listRepo(ctx, !includeAuth)
	if err != nil {
		return err
	}
	for _, repoInfo := range repoInfos.RepoInfo {
		if err := d.deleteRepo(ctx, repoInfo.Repo, true); err != nil && !auth.IsErrNotAuthorized(err) {
			return err
		}
	}
	return nil
}

// Put the tree into the blob store
// Only write the records to etcd if the commit does exist and is open.
// To check that a key exists in etcd, we assert that its CreateRevision
// is greater than zero.
func (d *driver) upsertPutFileRecords(ctx context.Context, file *pfs.File, newRecords *pfs.PutFileRecords) error {
	prefix, err := d.scratchFilePrefix(ctx, file)
	if err != nil {
		return err
	}

	_, err = col.NewSTM(ctx, d.etcdClient, func(stm col.STM) error {
		commitsCol := d.openCommits.ReadOnly(ctx)
		var commit pfs.Commit
		err := commitsCol.Get(file.Commit.ID, &commit)
		if err != nil {
			return err
		}
		// Dumb check to make sure the unmarshalled value exists (and matches the current ID)
		// to denote that the current commit is indeed open
		if commit.ID != file.Commit.ID {
			return fmt.Errorf("commit %v is not open", file.Commit.ID)
		}
		recordsCol := d.putFileRecords.ReadWrite(stm)
		var existingRecords pfs.PutFileRecords
		return recordsCol.Upsert(prefix, &existingRecords, func() error {
			if newRecords.Tombstone {
				existingRecords.Tombstone = true
				existingRecords.Records = nil
			}
			existingRecords.Split = newRecords.Split
			existingRecords.Records = append(existingRecords.Records, newRecords.Records...)
			existingRecords.Header = newRecords.Header
			existingRecords.Footer = newRecords.Footer
			return nil
		})
	})
	if err != nil {
		return err
	}

	return err
}

func (d *driver) applyWrite(key string, records *pfs.PutFileRecords, tree hashtree.HashTree) error {
	// a map that keeps track of the sizes of objects
	sizeMap := make(map[string]int64)

	if records.Tombstone {
		if err := tree.DeleteFile(key); err != nil {
			return err
		}
	}
	if !records.Split {
		if len(records.Records) == 0 {
			return nil
		}
		for _, record := range records.Records {
			sizeMap[record.ObjectHash] = record.SizeBytes
			if record.OverwriteIndex != nil {
				// Computing size delta
				delta := record.SizeBytes
				fileNode, err := tree.Get(key)
				if err == nil {
					// If we can't find the file, that's fine.
					for i := record.OverwriteIndex.Index; int(i) < len(fileNode.FileNode.Objects); i++ {
						delta -= sizeMap[fileNode.FileNode.Objects[i].Hash]
					}
				}

				if err := tree.PutFileOverwrite(key, []*pfs.Object{{Hash: record.ObjectHash}}, record.OverwriteIndex, delta); err != nil {
					return err
				}
			} else {
				if err := tree.PutFile(key, []*pfs.Object{{Hash: record.ObjectHash}}, record.SizeBytes); err != nil {
					return err
				}
			}
		}
	} else {
		nodes, err := tree.ListAll(key)
		if err != nil && hashtree.Code(err) != hashtree.PathNotFound {
			return err
		}
		var indexOffset int64
		if len(nodes) > 0 {
			indexOffset, err = strconv.ParseInt(path.Base(nodes[len(nodes)-1].Name), splitSuffixBase, splitSuffixWidth)
			if err != nil {
				return fmt.Errorf("error parsing filename %s as int, this likely means you're "+
					"using split on a directory which contains other data that wasn't put with split",
					path.Base(nodes[len(nodes)-1].Name))
			}
			indexOffset++ // start writing to the file after the last file
		}

		// Upsert parent directory w/ headers if needed
		// (hashtree.PutFileHeaderFooter requires it to already exist)
		if records.Header != nil || records.Footer != nil {
			var headerObj, footerObj *pfs.Object
			var headerFooterSize int64
			if records.Header != nil {
				headerObj = &pfs.Object{records.Header.ObjectHash}
				headerFooterSize += records.Header.SizeBytes
			}
			if records.Footer != nil {
				footerObj = &pfs.Object{records.Footer.ObjectHash}
				headerFooterSize += records.Footer.SizeBytes
			}
			if err := tree.PutDirHeaderFooter(
				key, headerObj, footerObj, headerFooterSize); err != nil {
				return err
			}
		}

		// Put individual objects into hashtree
		for i, record := range records.Records {
			if records.Header != nil || records.Footer != nil {
				if err := tree.PutFileHeaderFooter(
					path.Join(key, fmt.Sprintf(splitSuffixFmt, i+int(indexOffset))),
					[]*pfs.Object{{Hash: record.ObjectHash}}, record.SizeBytes); err != nil {
					return err
				}
			} else {
				if err := tree.PutFile(path.Join(key, fmt.Sprintf(splitSuffixFmt, i+int(indexOffset))), []*pfs.Object{{Hash: record.ObjectHash}}, record.SizeBytes); err != nil {
					return err
				}
			}
		}
	}
	return nil
}

func isNotFoundErr(err error) bool {
	return err != nil && strings.Contains(err.Error(), "not found")
}

func isNoHeadErr(err error) bool {
	_, ok := err.(pfsserver.ErrNoHead)
	return ok
}

func commitKey(commit *pfs.Commit) string {
	return fmt.Sprintf("%s/%s", commit.Repo.Name, commit.ID)
}

func branchKey(branch *pfs.Branch) string {
	return fmt.Sprintf("%s/%s", branch.Repo.Name, branch.Name)
}

func (d *driver) addBranchProvenance(branchInfo *pfs.BranchInfo, provBranch *pfs.Branch, stm col.STM) error {
	if provBranch.Repo.Name == branchInfo.Branch.Repo.Name && provBranch.Name == branchInfo.Branch.Name {
		return fmt.Errorf("provenance loop, branch %s/%s cannot be provenance for itself", provBranch.Repo.Name, provBranch.Name)
	}
	add(&branchInfo.Provenance, provBranch)
	provBranchInfo := &pfs.BranchInfo{}
	if err := d.branches(provBranch.Repo.Name).ReadWrite(stm).Upsert(provBranch.Name, provBranchInfo, func() error {
		// Set provBranch, we may be creating this branch for the first time
		provBranchInfo.Name = provBranch.Name
		provBranchInfo.Branch = provBranch
		add(&provBranchInfo.Subvenance, branchInfo.Branch)
		return nil
	}); err != nil {
		return err
	}
	repoInfo := &pfs.RepoInfo{}
	return d.repos.ReadWrite(stm).Update(provBranch.Repo.Name, repoInfo, func() error {
		add(&repoInfo.Branches, provBranch)
		return nil
	})
}

type branchCommit struct {
	commit *pfs.Commit
	branch *pfs.Branch
}

func appendSubvenance(commitInfo *pfs.CommitInfo, subvCommitInfo *pfs.CommitInfo) {
	if subvCommitInfo.ParentCommit != nil {
		for _, subvCommitRange := range commitInfo.Subvenance {
			if subvCommitRange.Upper.ID == subvCommitInfo.ParentCommit.ID {
				subvCommitRange.Upper = subvCommitInfo.Commit
				return
			}
		}
	}
	commitInfo.Subvenance = append(commitInfo.Subvenance, &pfs.CommitRange{
		Lower: subvCommitInfo.Commit,
		Upper: subvCommitInfo.Commit,
	})
}

type branchSet []*pfs.Branch

func (b *branchSet) search(branch *pfs.Branch) (int, bool) {
	key := branchKey(branch)
	i := sort.Search(len(*b), func(i int) bool {
		return branchKey((*b)[i]) >= key
	})
	if i == len(*b) {
		return i, false
	}
	return i, branchKey((*b)[i]) == branchKey(branch)
}

func search(bs *[]*pfs.Branch, branch *pfs.Branch) (int, bool) {
	return (*branchSet)(bs).search(branch)
}

func (b *branchSet) add(branch *pfs.Branch) {
	i, ok := b.search(branch)
	if !ok {
		*b = append(*b, nil)
		copy((*b)[i+1:], (*b)[i:])
		(*b)[i] = branch
	}
}

func add(bs *[]*pfs.Branch, branch *pfs.Branch) {
	(*branchSet)(bs).add(branch)
}

func (b *branchSet) del(branch *pfs.Branch) {
	i, ok := b.search(branch)
	if ok {
		copy((*b)[i:], (*b)[i+1:])
		(*b)[len((*b))-1] = nil
		*b = (*b)[:len((*b))-1]
	}
}

func del(bs *[]*pfs.Branch, branch *pfs.Branch) {
	(*branchSet)(bs).del(branch)
}

func (b *branchSet) has(branch *pfs.Branch) bool {
	_, ok := b.search(branch)
	return ok
}

func has(bs *[]*pfs.Branch, branch *pfs.Branch) bool {
	return (*branchSet)(bs).has(branch)
}

type putFileReader struct {
	server pfs.API_PutFileServer
	buffer *bytes.Buffer
	// request is the request that contains the File and other meaningful
	// information
	request *pfs.PutFileRequest
}

func newPutFileReader(server pfs.API_PutFileServer) (*putFileReader, error) {
	result := &putFileReader{
		server: server,
		buffer: &bytes.Buffer{}}
	if _, err := result.Read(nil); err != nil && err != io.EOF {
		return nil, err
	}
	if result.request == nil {
		return nil, io.EOF
	}
	return result, nil
}

func (r *putFileReader) Read(p []byte) (int, error) {
	eof := false
	if r.buffer.Len() == 0 {
		request, err := r.server.Recv()
		if err != nil {
			if err == io.EOF {
				r.request = nil
			}
			return 0, err
		}
		//buffer.Write cannot error
		r.buffer = bytes.NewBuffer(request.Value)
		if request.File != nil {
			eof = true
			r.request = request
		}
	}
	if eof {
		return 0, io.EOF
	}
	return r.buffer.Read(p)
}

type putFileServer struct {
	pfs.API_PutFileServer
	req *pfs.PutFileRequest
}

func newPutFileServer(s pfs.API_PutFileServer) *putFileServer {
	return &putFileServer{API_PutFileServer: s}
}

func (s *putFileServer) Recv() (*pfs.PutFileRequest, error) {
	if s.req != nil {
		req := s.req
		s.req = nil
		return req, nil
	}
	return s.API_PutFileServer.Recv()
}

func (s *putFileServer) Peek() (*pfs.PutFileRequest, error) {
	if s.req != nil {
		return s.req, nil
	}
	req, err := s.Recv()
	if err != nil {
		return nil, err
	}
	s.req = req
	return req, nil
}

func forEachPutFile(server pfs.API_PutFileServer, f func(*pfs.PutFileRequest, io.Reader) error) error {
	limiter := limit.New(client.DefaultMaxConcurrentStreams)
	var pr *io.PipeReader
	var pw *io.PipeWriter
	var req *pfs.PutFileRequest
	var err error
	var eg errgroup.Group
	for req, err = server.Recv(); err == nil; req, err = server.Recv() {
		req := req
		if req.File != nil {
			if req.Url != "" {
				url, err := url.Parse(req.Url)
				if err != nil {
					return err
				}
				switch url.Scheme {
				case "http":
					fallthrough
				case "https":
					resp, err := http.Get(req.Url)
					if err != nil {
						return err
					}
					limiter.Acquire()
					eg.Go(func() (retErr error) {
						defer limiter.Release()
						defer func() {
							if err := resp.Body.Close(); err != nil && retErr == nil {
								retErr = err
							}
						}()
						return f(req, resp.Body)
					})
				default:
					url, err := obj.ParseURL(req.Url)
					if err != nil {
						return fmt.Errorf("error parsing url %v: %v", req.Url, err)
					}
					objClient, err := obj.NewClientFromURLAndSecret(server.Context(), url)
					if err != nil {
						return err
					}
					if req.Recursive {
						path := strings.TrimPrefix(url.Object, "/")
						if err := objClient.Walk(path, func(name string) error {
							if strings.HasSuffix(name, "/") {
								// Creating a file with a "/" suffix breaks
								// pfs' directory model, so we don't
								logrus.Warnf("ambiguous key %v, not creating a directory or putting this entry as a file", name)
							}
							req := *req // copy req so we can make changes
							req.File = client.NewFile(req.File.Commit.Repo.Name, req.File.Commit.ID, filepath.Join(req.File.Path, strings.TrimPrefix(name, path)))
							r, err := objClient.Reader(name, 0, 0)
							if err != nil {
								return err
							}
							limiter.Acquire()
							eg.Go(func() (retErr error) {
								defer limiter.Release()
								defer func() {
									if err := r.Close(); err != nil && retErr == nil {
										retErr = err
									}
								}()
								return f(&req, r)
							})
							return nil
						}); err != nil {
							return err
						}
					} else {
						r, err := objClient.Reader(url.Object, 0, 0)
						if err != nil {
							return err
						}
						limiter.Acquire()
						eg.Go(func() (retErr error) {
							defer limiter.Release()
							defer func() {
								if err := r.Close(); err != nil && retErr == nil {
									retErr = err
								}
							}()
							return f(req, r)
						})
					}
				}
				continue
			}
			// Close the previous put-file if there is one
			if pw != nil {
				pw.Close() // can't error
			}
			pr, pw = io.Pipe()
			pr := pr
			limiter.Acquire()
			eg.Go(func() error {
				defer limiter.Release()
				if err := f(req, pr); err != nil {
					// needed so the parent goroutine doesn't block
					pr.CloseWithError(err)
					return err
				}
				return nil
			})
		}
		if _, err := pw.Write(req.Value); err != nil {
			return err
		}
	}
	if pw != nil {
		// This may pass io.EOF to CloseWithError but that's equivalent to simply calling Close()
		pw.CloseWithError(err) // can't error
	}
	if err != io.EOF {
		return err
	}
	return eg.Wait()
}<|MERGE_RESOLUTION|>--- conflicted
+++ resolved
@@ -2023,7 +2023,6 @@
 			if buffer.Len() != 0 &&
 				(headerReady || hitFileBytesLimit || hitFileDatumsLimit || noLimitsSet || EOF) {
 				_buffer := buffer
-<<<<<<< HEAD
 				if !headerDone /* implies headerReady || EOF */ {
 					header = _buffer.Bytes() // record header
 				} else {
@@ -2031,11 +2030,11 @@
 					_bufferLen := int64(_buffer.Len())
 					index := filesPut
 					filesPut++
-					memoryLimiter.Acquire(ctx, _bufferLen)
+					d.memoryLimiter.Acquire(ctx, _bufferLen)
 					putObjectLimiter.Acquire()
 					eg.Go(func() error {
 						defer putObjectLimiter.Release()
-						defer memoryLimiter.Release(_bufferLen)
+						defer d.memoryLimiter.Release(_bufferLen)
 						object, size, err := pachClient.PutObject(_buffer)
 						if err != nil {
 							return err
@@ -2065,23 +2064,14 @@
 
 		// Put 'header' and 'footer' in PutFileRecords
 		setHeaderFooter := func(value []byte, hf **pfs.PutFileRecord) {
-			// always put empty header b/c otherwise can't add a header later
+			// always put empty header, even if 'value' is empty, so
+      // that the parent dir is a header/footer dir
 			*hf = &pfs.PutFileRecord{}
 			if len(value) > 0 {
 				putObjectLimiter.Acquire()
 				eg.Go(func() error {
 					defer putObjectLimiter.Release()
 					object, size, err := pachClient.PutObject(bytes.NewReader(value))
-=======
-				_bufferLen := int64(_buffer.Len())
-				index := filesPut
-				d.memoryLimiter.Acquire(ctx, _bufferLen)
-				putObjectLimiter.Acquire()
-				eg.Go(func() error {
-					defer putObjectLimiter.Release()
-					defer d.memoryLimiter.Release(_bufferLen)
-					object, size, err := pachClient.PutObject(_buffer)
->>>>>>> 15e74740
 					if err != nil {
 						return err
 					}
