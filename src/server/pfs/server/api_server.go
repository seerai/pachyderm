--- conflicted
+++ resolved
@@ -349,12 +349,8 @@
 	return nil
 }
 
-<<<<<<< HEAD
 func (a *apiServer) putFileObj(ctx context.Context, objClient obj.Client, request *pfs.PutFileRequest, url *url.URL) (retErr error) {
 	put := func(filePath string, objPath string) error {
-=======
-func (a *apiServer) putFileObj(objClient obj.Client, request *pfs.PutFileRequest, url *url.URL) (retErr error) {
-	put := func(filePath string, objPath string) (thisRetErr error) {
 		logRequest := &pfs.PutFileRequest{
 			FileType:  request.FileType,
 			Delimiter: request.Delimiter,
@@ -368,8 +364,6 @@
 		defer func(start time.Time) {
 			protorpclog.Log("pfs.API", "putFileObj", logRequest, nil, retErr, time.Since(start))
 		}(time.Now())
-
->>>>>>> 497bc3f7
 		r, err := objClient.Reader(objPath, 0, 0)
 		if err != nil {
 			return err
