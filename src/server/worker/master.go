package worker

import (
	"bytes"
	"context"
	"fmt"
	"log"
	"os"
	"path"
	"strings"
	"sync"
	"syscall"
	"time"

	"github.com/gogo/protobuf/jsonpb"
	"github.com/gogo/protobuf/types"
	"github.com/montanaflynn/stats"
	"github.com/robfig/cron"
	"golang.org/x/sync/errgroup"
	"k8s.io/api/core/v1"
	metav1 "k8s.io/apimachinery/pkg/apis/meta/v1"

	"github.com/pachyderm/pachyderm/src/client"
	"github.com/pachyderm/pachyderm/src/client/limit"
	"github.com/pachyderm/pachyderm/src/client/pfs"
	"github.com/pachyderm/pachyderm/src/client/pps"
	pfsserver "github.com/pachyderm/pachyderm/src/server/pfs"
	"github.com/pachyderm/pachyderm/src/server/pkg/backoff"
	col "github.com/pachyderm/pachyderm/src/server/pkg/collection"
	"github.com/pachyderm/pachyderm/src/server/pkg/dlock"
	"github.com/pachyderm/pachyderm/src/server/pkg/hashtree"
	"github.com/pachyderm/pachyderm/src/server/pkg/obj"
	"github.com/pachyderm/pachyderm/src/server/pkg/ppsutil"
	filesync "github.com/pachyderm/pachyderm/src/server/pkg/sync"
	pfs_sync "github.com/pachyderm/pachyderm/src/server/pkg/sync"
)

const (
	// maximumRetriesPerDatum is the maximum number of times each datum
	// can failed to be processed before we declare that the job has failed.
	maximumRetriesPerDatum = 3

	masterLockPath = "_master_worker_lock"

	// The number of datums the master caches
	numCachedDatums = 1000000

	ttl = int64(30)
)

func (a *APIServer) getMasterLogger() *taggedLogger {
	result := &taggedLogger{
		template:  a.logMsgTemplate, // Copy struct
		stderrLog: log.Logger{},
		marshaler: &jsonpb.Marshaler{},
	}
	result.stderrLog.SetOutput(os.Stderr)
	result.stderrLog.SetFlags(log.LstdFlags | log.Llongfile) // Log file/line
	result.template.Master = true
	return result
}

func (a *APIServer) getWorkerLogger() *taggedLogger {
	result := &taggedLogger{
		template:  a.logMsgTemplate, // Copy struct
		stderrLog: log.Logger{},
		marshaler: &jsonpb.Marshaler{},
	}
	result.stderrLog.SetOutput(os.Stderr)
	result.stderrLog.SetFlags(log.LstdFlags | log.Llongfile) // Log file/line
	return result
}

func (logger *taggedLogger) jobLogger(jobID string) *taggedLogger {
	result := logger.clone()
	result.template.JobID = jobID
	return result
}

func (a *APIServer) master() {
	masterLock := dlock.NewDLock(a.etcdClient, path.Join(a.etcdPrefix, masterLockPath, a.pipelineInfo.Pipeline.Name, a.pipelineInfo.Salt))
	logger := a.getMasterLogger()
	b := backoff.NewInfiniteBackOff()
	// Setting a high backoff so that when this master fails, the other
	// workers are more likely to become the master.
	// Also, we've observed race conditions where StopPipeline would cause
	// a master to restart before it's deleted.  PPS would then get confused
	// by the restart and create the workers again, because the restart would
	// bring the pipeline state from PAUSED to RUNNING.  By setting a high
	// retry interval, the master would be deleted before it gets a chance
	// to restart.
	b.InitialInterval = 10 * time.Second
	backoff.RetryNotify(func() error {
		// We use a.pachClient.Ctx here because it contains auth information.
		ctx, cancel := context.WithCancel(a.pachClient.Ctx())
		defer cancel() // make sure that everything this loop might spawn gets cleaned up
		ctx, err := masterLock.Lock(ctx)
		pachClient := a.pachClient.WithCtx(ctx)
		if err != nil {
			return err
		}
		defer masterLock.Unlock(ctx)

		logger.Logf("Launching worker master process")

		paused := false
		// Set pipeline state to running
		if _, err = col.NewSTM(ctx, a.etcdClient, func(stm col.STM) error {
			pipelineName := a.pipelineInfo.Pipeline.Name
			pipelines := a.pipelines.ReadWrite(stm)
			pipelinePtr := &pps.EtcdPipelineInfo{}
			if err := pipelines.Get(pipelineName, pipelinePtr); err != nil {
				return err
			}
			if pipelinePtr.State == pps.PipelineState_PIPELINE_PAUSED {
				paused = true
				return nil
			}
			pipelinePtr.State = pps.PipelineState_PIPELINE_RUNNING
			return pipelines.Put(pipelineName, pipelinePtr)
		}); err != nil {
			return err
		}
		if paused {
			return fmt.Errorf("can't run master for a paused pipeline")
		}
		return a.jobSpawner(pachClient)
	}, b, func(err error, d time.Duration) error {
		logger.Logf("master: error running the master process: %v; retrying in %v", err, d)
		return nil
	})
}

func (a *APIServer) serviceMaster() {
	masterLock := dlock.NewDLock(a.etcdClient, path.Join(a.etcdPrefix, masterLockPath, a.pipelineInfo.Pipeline.Name, a.pipelineInfo.Salt))
	logger := a.getMasterLogger()
	b := backoff.NewInfiniteBackOff()
	backoff.RetryNotify(func() error {
		// We use pachClient.Ctx here because it contains auth information.
		ctx, cancel := context.WithCancel(a.pachClient.Ctx())
		defer cancel() // make sure that everything this loop might spawn gets cleaned up
		ctx, err := masterLock.Lock(ctx)
		pachClient := a.pachClient.WithCtx(ctx)
		if err != nil {
			return err
		}
		defer masterLock.Unlock(ctx)

		logger.Logf("Launching master process")

		paused := false
		// Set pipeline state to running
		if _, err := col.NewSTM(ctx, a.etcdClient, func(stm col.STM) error {
			pipelineName := a.pipelineInfo.Pipeline.Name
			pipelines := a.pipelines.ReadWrite(stm)
			pipelinePtr := &pps.EtcdPipelineInfo{}
			if err := pipelines.Get(pipelineName, pipelinePtr); err != nil {
				return err
			}
			if pipelinePtr.State == pps.PipelineState_PIPELINE_PAUSED {
				paused = true
				return nil
			}
			pipelinePtr.State = pps.PipelineState_PIPELINE_RUNNING
			return pipelines.Put(pipelineName, pipelinePtr)
		}); err != nil {
			return err
		}
		if paused {
			return fmt.Errorf("can't run master for a paused pipeline")
		}
		return a.serviceSpawner(pachClient)
	}, b, func(err error, d time.Duration) error {
		logger.Logf("master: error running the master process: %v; retrying in %v", err, d)
		return nil
	})
}

// spawnScaleDownGoroutine is a helper function for jobSpawner. It spawns a
// goroutine that waits until this pipeline's ScaleDownThreshold is reached and
// then scales down the pipeline's RC. 'cancel' is a channel that, when closed
// cancels the spawned goroutine.
func (a *APIServer) spawnScaleDownGoroutine() (cancel chan struct{}) {
	logger := a.getMasterLogger()
	cancel = make(chan struct{})
	if a.pipelineInfo.ScaleDownThreshold != nil {
		go func() {
			scaleDownThreshold, err := types.DurationFromProto(a.pipelineInfo.ScaleDownThreshold)
			if err != nil {
				logger.Logf("invalid ScaleDownThreshold: \"%v\"", err)
				return
			}
			select {
			case <-time.After(scaleDownThreshold):
				if err := a.scaleDownWorkers(); err != nil {
					logger.Logf("could not scale down workers: \"%v\"", err)
				}
			case <-cancel:
			}
		}()
	}
	return cancel
}

// makeCronCommits makes commits to a single cron input's repo. It's
// a helper function called by jobSpawner
func (a *APIServer) makeCronCommits(pachClient *client.APIClient, in *pps.Input) error {
	schedule, err := cron.Parse(in.Cron.Spec)
	if err != nil {
		return err // Shouldn't happen, as the input is validated in CreatePipeline
	}
	var tstamp *types.Timestamp
	var buffer bytes.Buffer
	if err := pachClient.GetFile(in.Cron.Repo, "master", "time", 0, 0, &buffer); err != nil && !isNilBranchErr(err) {
		return err
	} else if err != nil {
		// File not found, this happens the first time the pipeline is run
		tstamp = in.Cron.Start
	} else {
		if err := jsonpb.UnmarshalString(buffer.String(), tstamp); err != nil {
			return err
		}
	}
	t, err := types.TimestampFromProto(tstamp)
	if err != nil {
		return err
	}
	for {
		t = schedule.Next(t)
		time.Sleep(time.Until(t))
		if _, err := pachClient.StartCommit(in.Cron.Repo, "master"); err != nil {
			return err
		}
		timestamp, err := types.TimestampProto(t)
		if err != nil {
			return err
		}
		timeString, err := (&jsonpb.Marshaler{}).MarshalToString(timestamp)
		if err != nil {
			return err
		}
		if err := pachClient.DeleteFile(in.Cron.Repo, "master", "time"); err != nil {
			return err
		}
		if _, err := pachClient.PutFile(in.Cron.Repo, "master", "time", strings.NewReader(timeString)); err != nil {
			return err
		}
		if err := pachClient.FinishCommit(in.Cron.Repo, "master"); err != nil {
			return err
		}
	}
}

func (a *APIServer) jobSpawner(pachClient *client.APIClient) error {
	logger := a.getMasterLogger()
	var eg errgroup.Group

	// Spawn one goroutine per cron input, each of which commits to its cron repo
	// per its spec
	pps.VisitInput(a.pipelineInfo.Input, func(in *pps.Input) {
		if in.Cron != nil {
			eg.Go(func() error {
				return a.makeCronCommits(pachClient, in)
			})
		}
	})

	// Spawn a goroutine to listen for new commits, and create jobs when they
	// arrive
	eg.Go(func() error {
		commitIter, err := pachClient.SubscribeCommit(a.pipelineInfo.Pipeline.Name, a.pipelineInfo.OutputBranch, "")
		if err != nil {
			return err
		}
		defer commitIter.Close()
		for {
			cancel := a.spawnScaleDownGoroutine()
			commitInfo, err := commitIter.Next()
			// loop will spawn new scale-down goroutine whether we start the job or not,
			// so cancel channel to avoid leaking the current goroutine
			close(cancel)
			if err != nil {
				return err
			}
			if commitInfo.Finished != nil {
				continue
			}
			// Inspect the commit and check again if it has been finished (it may have
			// been closed since it was queued, e.g. by StopPipeline or StopJob)
			commitInfo, err = pachClient.InspectCommit(commitInfo.Commit.Repo.Name, commitInfo.Commit.ID)
			if err != nil {
				return err
			}
			if commitInfo.Finished != nil {
				continue // commit finished after queueing
			}
			if a.pipelineInfo.ScaleDownThreshold != nil {
				if err := a.scaleUpWorkers(logger); err != nil {
					return err
				}
			}
			// Check if a job was previously created for this commit. If not, make one
			var jobInfo *pps.JobInfo
			jobInfos, err := pachClient.ListJob("", nil, commitInfo.Commit)
			if err != nil {
				return err
			}
			if len(jobInfos) > 0 {
				if len(jobInfos) > 1 {
					return fmt.Errorf("multiple jobs found for commit: %s/%s", commitInfo.Commit.Repo.Name, commitInfo.Commit.ID)
				}
				jobInfo = jobInfos[0]
			} else {
				job, err := pachClient.CreateJob(a.pipelineInfo.Pipeline.Name, commitInfo.Commit)
				if err != nil {
					return err
				}
				jobInfo, err = pachClient.InspectJob(job.ID, false)
				if err != nil {
					return err
				}
			}
			if ppsutil.IsTerminal(jobInfo.State) {
				// previously-created job has finished, but commit has not been closed yet
				continue
			}

			// Now that the jobInfo is persisted, wait until all input commits are
			// ready, split the input datums into chunks and merge the results of
			// chunks as they're processed
			if err := a.waitJob(pachClient, jobInfo, logger); err != nil {
				return err
			}
		}
	})

	return eg.Wait() // if anything goes wrong, retry in master()
}

func (a *APIServer) serviceSpawner(pachClient *client.APIClient) error {
	ctx := pachClient.Ctx()
	commitIter, err := pachClient.SubscribeCommit(a.pipelineInfo.Pipeline.Name, a.pipelineInfo.OutputBranch, "")
	if err != nil {
		return err
	}
	defer commitIter.Close()
	var serviceCtx context.Context
	var serviceCancel func()
	for {
		commitInfo, err := commitIter.Next()
		if err != nil {
			return err
		}
		if commitInfo.Finished != nil {
			continue
		}

		// Create a job document matching the service's output commit
		jobInput := ppsutil.JobInput(a.pipelineInfo, commitInfo)
		job, err := pachClient.CreateJob(a.pipelineInfo.Pipeline.Name, commitInfo.Commit)
		if err != nil {
			return err
		}
		df, err := NewDatumFactory(pachClient, jobInput)
		if err != nil {
			return err
		}
		if df.Len() != 1 {
			return fmt.Errorf("services must have a single datum")
		}
		data := df.Datum(0)
		logger, err := a.getTaggedLogger(pachClient, job.ID, data, false)
		puller := filesync.NewPuller()
		dir, err := a.downloadData(pachClient, logger, data, puller, nil, &pps.ProcessStats{}, nil, "")
		if err != nil {
			return err
		}
		if err := os.MkdirAll(client.PPSInputPrefix, 0666); err != nil {
			return err
		}
		if err := syscall.Unmount(client.PPSInputPrefix, syscall.MNT_DETACH); err != nil {
			logger.Logf("error unmounting %+v", err)
		}
		if err := syscall.Mount(dir, client.PPSInputPrefix, "", syscall.MS_BIND, ""); err != nil {
			return err
		}
		if serviceCancel != nil {
			serviceCancel()
		}
		serviceCtx, serviceCancel = context.WithCancel(ctx)
		defer serviceCancel() // make go vet happy: infinite loop obviates 'defer'
		go func() {
			serviceCtx := serviceCtx
			if _, err := col.NewSTM(ctx, a.etcdClient, func(stm col.STM) error {
				jobs := a.jobs.ReadWrite(stm)
				jobPtr := &pps.EtcdJobInfo{}
				if err := jobs.Get(job.ID, jobPtr); err != nil {
					return err
				}
				return a.updateJobState(stm, jobPtr, pps.JobState_JOB_RUNNING, "")
			}); err != nil {
				logger.Logf("error updating job state: %+v", err)
			}
			err := a.runService(serviceCtx, logger)
			if err != nil {
				logger.Logf("error from runService: %+v", err)
			}
			select {
			case <-serviceCtx.Done():
				if _, err := col.NewSTM(ctx, a.etcdClient, func(stm col.STM) error {
					jobs := a.jobs.ReadWrite(stm)
					jobPtr := &pps.EtcdJobInfo{}
					if err := jobs.Get(job.ID, jobPtr); err != nil {
						return err
					}
					return a.updateJobState(stm, jobPtr, pps.JobState_JOB_SUCCESS, "")
				}); err != nil {
					logger.Logf("error updating job progress: %+v", err)
				}
				if err := pachClient.FinishCommit(commitInfo.Commit.Repo.Name, commitInfo.Commit.ID); err != nil {
					logger.Logf("could not finish output commit: %v", err)
				}
			default:
			}
		}()
	}
}

func plusDuration(x *types.Duration, y *types.Duration) (*types.Duration, error) {
	var xd time.Duration
	var yd time.Duration
	var err error
	if x != nil {
		xd, err = types.DurationFromProto(x)
		if err != nil {
			return nil, err
		}
	}
	if y != nil {
		yd, err = types.DurationFromProto(y)
		if err != nil {
			return nil, err
		}
	}
	return types.DurationProto(xd + yd), nil
}

func (a *APIServer) locks(jobID string) col.Collection {
	return col.NewCollection(a.etcdClient, path.Join(a.etcdPrefix, lockPrefix, jobID), nil, &ChunkState{}, nil)
}

// collectDatum collects the output and stats output from a datum, and merges
// it into the passed trees. It errors if it can't find the tree object for
// this datum, unless failed is true in which case it tolerates missing trees.
func (a *APIServer) collectDatum(pachClient *client.APIClient, index int, files []*Input, logger *taggedLogger,
	tree hashtree.OpenHashTree, statsTree hashtree.OpenHashTree, treeMu *sync.Mutex, failed bool) error {
	datumHash := HashDatum(a.pipelineInfo.Pipeline.Name, a.pipelineInfo.Salt, files)
	datumID := a.DatumID(files)
	tag := &pfs.Tag{datumHash}
	statsTag := &pfs.Tag{datumHash + statsTagSuffix}

	var eg errgroup.Group
	var subTree hashtree.HashTree
	var statsSubtree hashtree.HashTree
	eg.Go(func() error {
		var err error
		subTree, err = a.getTreeFromTag(pachClient, tag)
		if err != nil && !failed {
			return fmt.Errorf("failed to retrieve hashtree after processing for datum %v: %v", files, err)
		}
		return nil
	})
	if a.pipelineInfo.EnableStats {
		eg.Go(func() error {
			var err error
			if statsSubtree, err = a.getTreeFromTag(pachClient, statsTag); err != nil {
				logger.Logf("failed to read stats tree, this is non-fatal but will result in some missing stats")
				return nil
			}
			indexObject, length, err := pachClient.PutObject(strings.NewReader(fmt.Sprint(index)))
			if err != nil {
				logger.Logf("failed to write stats tree, this is non-fatal but will result in some missing stats")
				return nil
			}
			treeMu.Lock()
			defer treeMu.Unlock()
			// Add a file to statsTree indicating the index of this
			// datum in the datum factory.
			if err := statsTree.PutFile(fmt.Sprintf("%v/index", datumID), []*pfs.Object{indexObject}, length); err != nil {
				logger.Logf("failed to write index file, this is non-fatal but will result in some missing stats")
				return nil
			}
			return nil
		})
	}
	if err := eg.Wait(); err != nil {
		return err
	}
	treeMu.Lock()
	defer treeMu.Unlock()
	if statsSubtree != nil {
		if err := statsTree.Merge(statsSubtree); err != nil {
			logger.Logf("failed to merge into stats tree: %v", err)
		}
	}
	if subTree != nil {
		return tree.Merge(subTree)
	}
	return nil
}

func makeChunks(df DatumFactory, spec *pps.ChunkSpec, parallelism int) *Chunks {
	if spec == nil {
		spec = &pps.ChunkSpec{}
	}
	if spec.Number == 0 && spec.SizeBytes == 0 {
		spec.Number = int64(df.Len() / (parallelism * 10))
		if spec.Number == 0 {
			spec.Number = 1
		}
	}
	chunks := &Chunks{}
	if spec.Number != 0 {
		for i := spec.Number; i < int64(df.Len()); i += spec.Number {
			chunks.Chunks = append(chunks.Chunks, int64(i))
		}
	} else {
		size := int64(0)
		for i := 0; i < df.Len(); i++ {
			for _, input := range df.Datum(i) {
				size += int64(input.FileInfo.SizeBytes)
			}
			if size > spec.SizeBytes {
				chunks.Chunks = append(chunks.Chunks, int64(i))
			}
		}
	}
	chunks.Chunks = append(chunks.Chunks, int64(df.Len()))
	return chunks
}

func (a *APIServer) blockInputs(ctx context.Context, jobInfo *pps.JobInfo) ([]string, error) {
	var failedInputs []string
	var vistErr error
	blockCommit := func(name string, commit *pfs.Commit) {
		ci, err := a.pachClient.PfsAPIClient.InspectCommit(ctx,
			&pfs.InspectCommitRequest{
				Commit: commit,
				Block:  true,
			})
		if err != nil && vistErr == nil {
			vistErr = fmt.Errorf("error blocking on commit %s/%s: %v",
				commit.Repo.Name, commit.ID, err)
		}
		if ci.Tree == nil {
			failedInputs = append(failedInputs, name)
		}
	}
	pps.VisitInput(jobInfo.Input, func(input *pps.Input) {
		if input.Atom != nil && input.Atom.Commit != "" {
			blockCommit(input.Atom.Name, client.NewCommit(input.Atom.Repo, input.Atom.Commit))
		}
		if input.Cron != nil && input.Cron.Commit != "" {
			blockCommit(input.Cron.Name, client.NewCommit(input.Cron.Repo, input.Cron.Commit))
		}
		if input.Git != nil && input.Git.Commit != "" {
			blockCommit(input.Git.Name, client.NewCommit(input.Git.Name, input.Git.Commit))
		}
	})
	return failedInputs, vistErr
}

// waitJob waits for the job in 'jobInfo' to finish, and then it collects the
// output from the job's workers and merges it into a commit (and may merge
// stats into a commit in the stats branch as well)
func (a *APIServer) waitJob(pachClient *client.APIClient, jobInfo *pps.JobInfo, logger *taggedLogger) error {
	ctx, cancel := context.WithCancel(pachClient.Ctx())
	pachClient = pachClient.WithCtx(ctx)

	// Watch the output commit to see if it's terminated (KILLED, FAILED, or
	// SUCCESS) and if so, cancel the current context
	go func() {
		backoff.RetryNotify(func() error {
			commitInfo, err := pachClient.PfsAPIClient.InspectCommit(ctx,
				&pfs.InspectCommitRequest{
					Commit: jobInfo.OutputCommit,
					Block:  true,
				})
			if err != nil {
				if pfsserver.IsCommitNotFoundErr(err) || pfsserver.IsCommitDeletedErr(err) {
					defer cancel() // whether we return error or nil, job is done
					// Output commit was deleted. Delete job as well
					if _, err := col.NewSTM(ctx, a.etcdClient, func(stm col.STM) error {
						// Delete the job if no other worker has deleted it yet
						jobPtr := &pps.EtcdJobInfo{}
						if err := a.jobs.ReadWrite(stm).Get(jobInfo.Job.ID, jobPtr); err != nil {
							return err
						}
						return a.deleteJob(stm, jobPtr)
					}); err != nil && !col.IsErrNotFound(err) {
						return err
					}
					return nil
				}
				return err
			}
			if commitInfo.Tree == nil {
				defer cancel() // whether job state update succeeds or not, job is done
				if _, err := col.NewSTM(ctx, a.etcdClient, func(stm col.STM) error {
					// Read an up to date version of the jobInfo so that we
					// don't overwrite changes that have happened since this
					// function started.
					jobPtr := &pps.EtcdJobInfo{}
					if err := a.jobs.ReadWrite(stm).Get(jobInfo.Job.ID, jobPtr); err != nil {
						return err
					}
<<<<<<< HEAD
					if jobPtr.State == pps.JobState_JOB_RUNNING {
=======
					if !ppsutil.IsTerminal(jobPtr.State) {
>>>>>>> ee33b053
						return a.updateJobState(stm, jobPtr, pps.JobState_JOB_KILLED, "")
					}
					return nil
				}); err != nil {
					return err
				}
			}
			return nil
		}, backoff.NewInfiniteBackOff(), func(err error, d time.Duration) error {
			if isDone(ctx) {
				return err // exit retry loop
			}
			return nil // retry again
		})
	}()
	if jobInfo.JobTimeout != nil {
		startTime, err := types.TimestampFromProto(jobInfo.Started)
		if err != nil {
			return err
		}
		timeout, err := types.DurationFromProto(jobInfo.JobTimeout)
		if err != nil {
			return err
		}
		afterTime := startTime.Add(timeout).Sub(time.Now())
		logger.Logf("afterTime: %+v", afterTime)
		timer := time.AfterFunc(afterTime, func() {
			if _, err := pachClient.PfsAPIClient.FinishCommit(ctx,
				&pfs.FinishCommitRequest{
					Commit: jobInfo.OutputCommit,
					Empty:  true,
				}); err != nil {
				logger.Logf("error from FinishCommit while timing out job: %+v", err)
			}
		})
		defer timer.Stop()
	}

	backoff.RetryNotify(func() (retErr error) {
		// block until job inputs are ready
		failedInputs, err := a.blockInputs(ctx, jobInfo)
		if err != nil {
			return err
		}
		if len(failedInputs) > 0 {
			reason := fmt.Sprintf("inputs %s failed", strings.Join(failedInputs, ", "))
			if _, err := col.NewSTM(ctx, a.etcdClient, func(stm col.STM) error {
				jobs := a.jobs.ReadWrite(stm)
				jobID := jobInfo.Job.ID
				jobPtr := &pps.EtcdJobInfo{}
				if err := jobs.Get(jobID, jobPtr); err != nil {
					return err
				}
				return a.updateJobState(stm, jobPtr, pps.JobState_JOB_FAILURE, reason)
			}); err != nil {
				return err
			}
			_, err := pachClient.PfsAPIClient.FinishCommit(ctx, &pfs.FinishCommitRequest{
				Commit: jobInfo.OutputCommit,
				Empty:  true,
			})
			return err
		}

		// Create a datum factory pointing at the job's inputs and split up the
		// input data into chunks
		df, err := NewDatumFactory(pachClient, jobInfo.Input)
		if err != nil {
			return err
		}
		parallelism, err := ppsutil.GetExpectedNumWorkers(a.kubeClient, a.pipelineInfo.ParallelismSpec)
		if err != nil {
			return fmt.Errorf("error from GetExpectedNumWorkers: %v")
		}
		chunks := &Chunks{}

		// Read the job document, and either resume (if we're recovering from a
		// crash) or mark it running. Also write the input chunks calculated above
		// into chunksCol
		if _, err := col.NewSTM(ctx, a.etcdClient, func(stm col.STM) error {
			jobs := a.jobs.ReadWrite(stm)
			jobID := jobInfo.Job.ID
			jobPtr := &pps.EtcdJobInfo{}
			if err := jobs.Get(jobID, jobPtr); err != nil {
				return err
			}
			if jobPtr.State == pps.JobState_JOB_KILLED {
				return nil
			}
			jobPtr.DataTotal = int64(df.Len())
			if err := a.updateJobState(stm, jobPtr, pps.JobState_JOB_RUNNING, ""); err != nil {
				return err
			}
			chunksCol := a.chunks.ReadWrite(stm)
			if err := chunksCol.Get(jobID, chunks); err == nil {
				return nil
			}
			chunks = makeChunks(df, jobInfo.ChunkSpec, parallelism)
			return chunksCol.Put(jobID, chunks)
		}); err != nil {
			return err
		}

		// Watch the chunk locks in order, and merge chunk outputs into commit tree
		locks := a.locks(jobInfo.Job.ID).ReadOnly(ctx)
		tree := hashtree.NewHashTree()
		var statsTree hashtree.OpenHashTree
		if jobInfo.EnableStats {
			statsTree = hashtree.NewHashTree()
		}
		var treeMu sync.Mutex
		limiter := limit.New(100)
		var failedDatumID string
		var eg errgroup.Group
		for i, high := range chunks.Chunks {
			// Watch this chunk's lock and when it's finished, handle the result
			// (merge chunk output into commit trees, fail if chunk failed, etc)
			if err := func() error {
				chunkState := &ChunkState{}
				watcher, err := locks.WatchOne(fmt.Sprint(high))
				if err != nil {
					return err
				}
				defer watcher.Close()
			EventLoop:
				for {
					select {
					case e := <-watcher.Watch():
						var key string
						if err := e.Unmarshal(&key, chunkState); err != nil {
							return err
						}
						if chunkState.State != ChunkState_RUNNING {
							if chunkState.State == ChunkState_FAILED {
								failedDatumID = chunkState.DatumID
							}
							var low int64 // chunk lower bound
							if i > 0 {
								low = chunks.Chunks[i-1]
							}
							high := high // chunk upper bound
							// merge results into output tree
							eg.Go(func() error {
								for i := low; i < high; i++ {
									i := i
									limiter.Acquire()
									eg.Go(func() error {
										defer limiter.Release()
										files := df.Datum(int(i))
										return a.collectDatum(pachClient, int(i), files, logger, tree, statsTree, &treeMu, chunkState.State == ChunkState_FAILED)
									})
								}
								return nil
							})
							break EventLoop
						}
					case <-ctx.Done():
						return context.Canceled
					}
				}
				return nil
			}(); err != nil {
				return err
			}
		}
		if err := eg.Wait(); err != nil { // all results have been merged
			return err
		}
<<<<<<< HEAD
=======
		// put output tree into object store
		object, err := a.putTree(ctx, tree)
		if err != nil {
			return err
		}
		// Finish the job's output commit
		_, err = pachClient.PfsAPIClient.FinishCommit(ctx, &pfs.FinishCommitRequest{
			Commit: jobInfo.OutputCommit,
			Tree:   object,
		})
		if err != nil {
			if pfsserver.IsCommitNotFoundErr(err) || pfsserver.IsCommitDeletedErr(err) {
				// output commit was deleted during e.g. FinishCommit, which means this job
				// should be deleted. Goro from top of waitJob() will observe the deletion,
				// delete the jobPtr and call cancel()--wait for that.
				<-ctx.Done() // wait for cancel()
				return nil
			}
			return err
		}

>>>>>>> ee33b053
		// merge stats into stats commit
		// TODO stats branch should be provenant on inputs, rather than us creating
		// the stats commit here
		var statsCommit *pfs.Commit
		if jobInfo.EnableStats {
			statsObject, err := a.putTree(ctx, statsTree)
			if err != nil {
				return err
			}
			statsCommit, err = pachClient.BuildCommit(jobInfo.OutputRepo.Name, "stats", "", statsObject.Hash)
			if err != nil {
				return err
			}
		}
		// We only do this if failedDatumID == "", which is to say that all of the chunks succeeded.
		if failedDatumID == "" {
			// put output tree into object store
			object, err := a.putTree(ctx, tree)
			if err != nil {
				return err
			}
			// Finish the job's output commit
			_, err = pachClient.PfsAPIClient.FinishCommit(ctx, &pfs.FinishCommitRequest{
				Commit: jobInfo.OutputCommit,
				Tree:   object,
			})
			if err != nil {
				return err
			}

			// Handle egress
			if err := a.egress(pachClient, logger, jobInfo); err != nil {
				reason := fmt.Sprintf("egress error: %v", err)
				_, err := col.NewSTM(ctx, a.etcdClient, func(stm col.STM) error {
					jobs := a.jobs.ReadWrite(stm)
					jobID := jobInfo.Job.ID
					jobPtr := &pps.EtcdJobInfo{}
					if err := jobs.Get(jobID, jobPtr); err != nil {
						return err
					}
					jobPtr.StatsCommit = statsCommit
					return a.updateJobState(stm, jobPtr, pps.JobState_JOB_FAILURE, reason)
				})
				// returning nil so we don't retry
				logger.Logf("possibly a bug -- returning \"%v\"", err)
				return err
			}
		}

		// Record the job's output commit and 'Finished' timestamp, and mark the job
		// as a SUCCESS
		if _, err = col.NewSTM(ctx, a.etcdClient, func(stm col.STM) error {
			jobs := a.jobs.ReadWrite(stm)
			jobID := jobInfo.Job.ID
			jobPtr := &pps.EtcdJobInfo{}
			if err := jobs.Get(jobID, jobPtr); err != nil {
				return err
			}
			jobPtr.StatsCommit = statsCommit
			if failedDatumID != "" {
				return a.updateJobState(stm, jobPtr, pps.JobState_JOB_FAILURE, fmt.Sprintf("failed to process datum: %v", failedDatumID))
			}
			return a.updateJobState(stm, jobPtr, pps.JobState_JOB_SUCCESS, "")
		}); err != nil {
			return err
		}
		// if the job failed we finish the commit with an empty tree but only
		// after we've set the state, otherwise the job will be considered
		// killed.
		if failedDatumID != "" {
			if _, err := pachClient.PfsAPIClient.FinishCommit(ctx, &pfs.FinishCommitRequest{
				Commit: jobInfo.OutputCommit,
				Empty:  true,
			}); err != nil {
				return err
			}
		}
		return nil
	}, backoff.NewInfiniteBackOff(), func(err error, d time.Duration) error {
		logger.Logf("error in waitJob %v, retrying in %v", err, d)
		select {
		case <-ctx.Done():
			if err := ctx.Err(); err != nil {
				if err == context.DeadlineExceeded {
					reason := fmt.Sprintf("job exceeded timeout (%v)", jobInfo.JobTimeout)
					// Mark the job as failed.
					// Workers subscribe to etcd for this state change to cancel their work
					_, err := col.NewSTM(context.Background(), a.etcdClient, func(stm col.STM) error {
						jobs := a.jobs.ReadWrite(stm)
						jobID := jobInfo.Job.ID
						jobPtr := &pps.EtcdJobInfo{}
						if err := jobs.Get(jobID, jobPtr); err != nil {
							return err
						}
						err = a.updateJobState(stm, jobPtr, pps.JobState_JOB_FAILURE, reason)
						if err != nil {
							return nil
						}
						return nil
					})
					if err != nil {
						return err
					}
				}
				return err
			}
			return err
		default:
		}
		// Increment the job's restart count
		_, err = col.NewSTM(ctx, a.etcdClient, func(stm col.STM) error {
			jobs := a.jobs.ReadWrite(stm)
			jobID := jobInfo.Job.ID
			jobPtr := &pps.EtcdJobInfo{}
			if err := jobs.Get(jobID, jobPtr); err != nil {
				return err
			}
			jobPtr.Restart++
			return jobs.Put(jobID, jobPtr)
		})
		if err != nil {
			logger.Logf("error incrementing job %s's restart count", jobInfo.Job.ID)
		}
		return nil
	})
	return nil
}

func (a *APIServer) egress(pachClient *client.APIClient, logger *taggedLogger, jobInfo *pps.JobInfo) error {
	// copy the pach client (preserving auth info) so we can set a different
	// number of concurrent streams
	pachClient = pachClient.WithCtx(pachClient.Ctx())
	pachClient.SetMaxConcurrentStreams(100)
	var egressFailureCount int
	return backoff.RetryNotify(func() (retErr error) {
		if jobInfo.Egress != nil {
			logger.Logf("Starting egress upload for job (%v)", jobInfo)
			start := time.Now()
			url, err := obj.ParseURL(jobInfo.Egress.URL)
			if err != nil {
				return err
			}
			objClient, err := obj.NewClientFromURLAndSecret(pachClient.Ctx(), url)
			if err != nil {
				return err
			}
			if err := pfs_sync.PushObj(pachClient, jobInfo.OutputCommit, objClient, url.Object); err != nil {
				return err
			}
			logger.Logf("Completed egress upload for job (%v), duration (%v)", jobInfo, time.Since(start))
		}
		return nil
	}, backoff.NewInfiniteBackOff(), func(err error, d time.Duration) error {
		egressFailureCount++
		if egressFailureCount > 3 {
			return err
		}
		logger.Logf("egress failed: %v; retrying in %v", err, d)
		return nil
	})
}

func (a *APIServer) runService(ctx context.Context, logger *taggedLogger) error {
	return backoff.RetryNotify(func() error {
		return a.runUserCode(ctx, logger, nil, &pps.ProcessStats{}, nil)
	}, backoff.NewInfiniteBackOff(), func(err error, d time.Duration) error {
		select {
		case <-ctx.Done():
			return err
		default:
			logger.Logf("error running user code: %+v, retrying in: %+v", err, d)
			return nil
		}
	})
}

func (a *APIServer) updateJobState(stm col.STM, jobPtr *pps.EtcdJobInfo, state pps.JobState, reason string) error {
	pipelines := a.pipelines.ReadWrite(stm)
	pipelinePtr := &pps.EtcdPipelineInfo{}
	if err := pipelines.Get(jobPtr.Pipeline.Name, pipelinePtr); err != nil {
		return err
	}
	if pipelinePtr.JobCounts == nil {
		pipelinePtr.JobCounts = make(map[int32]int32)
	}
	if pipelinePtr.JobCounts[int32(jobPtr.State)] != 0 {
		pipelinePtr.JobCounts[int32(jobPtr.State)]--
	}
	pipelinePtr.JobCounts[int32(state)]++
	pipelines.Put(jobPtr.Pipeline.Name, pipelinePtr)
	jobPtr.State = state
	jobPtr.Reason = reason
	jobs := a.jobs.ReadWrite(stm)
	jobs.Put(jobPtr.Job.ID, jobPtr)
	return nil
}

func (a *APIServer) aggregateProcessStats(stats []*pps.ProcessStats) (*pps.AggregateProcessStats, error) {
	var downloadTime []float64
	var processTime []float64
	var uploadTime []float64
	var downloadBytes []float64
	var uploadBytes []float64
	for _, s := range stats {
		dt, err := types.DurationFromProto(s.DownloadTime)
		if err != nil {
			return nil, err
		}
		downloadTime = append(downloadTime, float64(dt))
		pt, err := types.DurationFromProto(s.ProcessTime)
		if err != nil {
			return nil, err
		}
		processTime = append(processTime, float64(pt))
		ut, err := types.DurationFromProto(s.UploadTime)
		if err != nil {
			return nil, err
		}
		uploadTime = append(uploadTime, float64(ut))
		downloadBytes = append(downloadBytes, float64(s.DownloadBytes))
		uploadBytes = append(uploadBytes, float64(s.UploadBytes))

	}
	dtAgg, err := a.aggregate(downloadTime)
	if err != nil {
		return nil, err
	}
	ptAgg, err := a.aggregate(processTime)
	if err != nil {
		return nil, err
	}
	utAgg, err := a.aggregate(uploadTime)
	if err != nil {
		return nil, err
	}
	dbAgg, err := a.aggregate(downloadBytes)
	if err != nil {
		return nil, err
	}
	ubAgg, err := a.aggregate(uploadBytes)
	if err != nil {
		return nil, err
	}
	return &pps.AggregateProcessStats{
		DownloadTime:  dtAgg,
		ProcessTime:   ptAgg,
		UploadTime:    utAgg,
		DownloadBytes: dbAgg,
		UploadBytes:   ubAgg,
	}, nil
}

func (a *APIServer) aggregate(datums []float64) (*pps.Aggregate, error) {
	logger := a.getMasterLogger()
	mean, err := stats.Mean(datums)
	if err != nil {
		logger.Logf("error aggregating mean: %v", err)
	}
	stddev, err := stats.StandardDeviation(datums)
	if err != nil {
		logger.Logf("error aggregating std dev: %v", err)
	}
	fifth, err := stats.Percentile(datums, 5)
	if err != nil {
		logger.Logf("error aggregating 5th percentile: %v", err)
	}
	ninetyFifth, err := stats.Percentile(datums, 95)
	if err != nil {
		logger.Logf("error aggregating 95th percentile: %v", err)
	}
	return &pps.Aggregate{
		Count:                 int64(len(datums)),
		Mean:                  mean,
		Stddev:                stddev,
		FifthPercentile:       fifth,
		NinetyFifthPercentile: ninetyFifth,
	}, nil
}

func (a *APIServer) getTreeFromTag(pachClient *client.APIClient, tag *pfs.Tag) (hashtree.HashTree, error) {
	var buffer bytes.Buffer
	if err := pachClient.GetTag(tag.Name, &buffer); err != nil {
		return nil, err
	}
	return hashtree.Deserialize(buffer.Bytes())
}

func (a *APIServer) putTree(ctx context.Context, tree hashtree.OpenHashTree) (*pfs.Object, error) {
	finishedTree, err := tree.Finish()
	if err != nil {
		return nil, err
	}

	data, err := hashtree.Serialize(finishedTree)
	if err != nil {
		return nil, err
	}
	object, _, err := a.pachClient.WithCtx(ctx).PutObject(bytes.NewReader(data))
	return object, err
}

func (a *APIServer) scaleDownWorkers() error {
	rc := a.kubeClient.CoreV1().ReplicationControllers(a.namespace)
	workerRc, err := rc.Get(
		ppsutil.PipelineRcName(a.pipelineInfo.Pipeline.Name, a.pipelineInfo.Version),
		metav1.GetOptions{})
	if err != nil {
		return err
	}
	*workerRc.Spec.Replicas = 1
	// When we scale down the workers, we also remove the resource
	// requirements so that the remaining master pod does not take up
	// the resource it doesn't need, since by definition when a pipeline
	// is in scale-down mode, it doesn't process any work.
	if a.pipelineInfo.ResourceRequests != nil {
		workerRc.Spec.Template.Spec.Containers[0].Resources = v1.ResourceRequirements{}
	}
	_, err = rc.Update(workerRc)
	return err
}

func (a *APIServer) scaleUpWorkers(logger *taggedLogger) error {
	rc := a.kubeClient.CoreV1().ReplicationControllers(a.namespace)
	workerRc, err := rc.Get(ppsutil.PipelineRcName(
		a.pipelineInfo.Pipeline.Name, a.pipelineInfo.Version), metav1.GetOptions{})
	if err != nil {
		return err
	}
	parallelism, err := ppsutil.GetExpectedNumWorkers(a.kubeClient, a.pipelineInfo.ParallelismSpec)
	if err != nil {
		logger.Logf("error getting number of workers, default to 1 worker: %v", err)
		parallelism = 1
	}
	if *workerRc.Spec.Replicas != int32(parallelism) {
		*workerRc.Spec.Replicas = int32(parallelism)
	}
	// Reset the resource requirements for the RC since the pipeline
	// is in scale-down mode and probably has removed its resource
	// requirements.
	if a.pipelineInfo.ResourceRequests != nil {
		requestsResourceList, err := ppsutil.GetRequestsResourceListFromPipeline(a.pipelineInfo)
		if err != nil {
			return fmt.Errorf("error parsing resource spec; this is likely a bug: %v", err)
		}
		limitsResourceList, err := ppsutil.GetRequestsResourceListFromPipeline(a.pipelineInfo)
		if err != nil {
			return fmt.Errorf("error parsing resource spec; this is likely a bug: %v", err)
		}
		workerRc.Spec.Template.Spec.Containers[0].Resources = v1.ResourceRequirements{
			Requests: *requestsResourceList,
			Limits:   *limitsResourceList,
		}
	}
	_, err = rc.Update(workerRc)
	return err
}

// getCachedDatum returns whether the given datum (identified by its hash)
// has been processed.
func (a *APIServer) getCachedDatum(hash string) bool {
	_, ok := a.datumCache.Get(hash)
	return ok
}

// setCachedDatum records that the given datum has been processed.
func (a *APIServer) setCachedDatum(hash string) {
	a.datumCache.Add(hash, struct{}{})
}

func isNotFoundErr(err error) bool {
	return err != nil && strings.Contains(err.Error(), "not found")
}

func isNilBranchErr(err error) bool {
	return err != nil &&
		strings.HasPrefix(err.Error(), "the branch \"") &&
		strings.HasSuffix(err.Error(), "\" is nil")
}

func now() *types.Timestamp {
	t, err := types.TimestampProto(time.Now())
	if err != nil {
		panic(err)
	}
	return t
}<|MERGE_RESOLUTION|>--- conflicted
+++ resolved
@@ -614,11 +614,7 @@
 					if err := a.jobs.ReadWrite(stm).Get(jobInfo.Job.ID, jobPtr); err != nil {
 						return err
 					}
-<<<<<<< HEAD
-					if jobPtr.State == pps.JobState_JOB_RUNNING {
-=======
 					if !ppsutil.IsTerminal(jobPtr.State) {
->>>>>>> ee33b053
 						return a.updateJobState(stm, jobPtr, pps.JobState_JOB_KILLED, "")
 					}
 					return nil
@@ -787,30 +783,6 @@
 		if err := eg.Wait(); err != nil { // all results have been merged
 			return err
 		}
-<<<<<<< HEAD
-=======
-		// put output tree into object store
-		object, err := a.putTree(ctx, tree)
-		if err != nil {
-			return err
-		}
-		// Finish the job's output commit
-		_, err = pachClient.PfsAPIClient.FinishCommit(ctx, &pfs.FinishCommitRequest{
-			Commit: jobInfo.OutputCommit,
-			Tree:   object,
-		})
-		if err != nil {
-			if pfsserver.IsCommitNotFoundErr(err) || pfsserver.IsCommitDeletedErr(err) {
-				// output commit was deleted during e.g. FinishCommit, which means this job
-				// should be deleted. Goro from top of waitJob() will observe the deletion,
-				// delete the jobPtr and call cancel()--wait for that.
-				<-ctx.Done() // wait for cancel()
-				return nil
-			}
-			return err
-		}
-
->>>>>>> ee33b053
 		// merge stats into stats commit
 		// TODO stats branch should be provenant on inputs, rather than us creating
 		// the stats commit here
@@ -838,6 +810,13 @@
 				Tree:   object,
 			})
 			if err != nil {
+				if pfsserver.IsCommitNotFoundErr(err) || pfsserver.IsCommitDeletedErr(err) {
+					// output commit was deleted during e.g. FinishCommit, which means this job
+					// should be deleted. Goro from top of waitJob() will observe the deletion,
+					// delete the jobPtr and call cancel()--wait for that.
+					<-ctx.Done() // wait for cancel()
+					return nil
+				}
 				return err
 			}
 
