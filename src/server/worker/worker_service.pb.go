--- conflicted
+++ resolved
@@ -29,140 +29,6 @@
 // proto package needs to be updated.
 const _ = proto.ProtoPackageIsVersion3 // please upgrade the proto package
 
-<<<<<<< HEAD
-=======
-type State int32
-
-const (
-	State_RUNNING  State = 0
-	State_COMPLETE State = 1
-	State_FAILED   State = 3
-)
-
-var State_name = map[int32]string{
-	0: "RUNNING",
-	1: "COMPLETE",
-	3: "FAILED",
-}
-
-var State_value = map[string]int32{
-	"RUNNING":  0,
-	"COMPLETE": 1,
-	"FAILED":   3,
-}
-
-func (x State) String() string {
-	return proto.EnumName(State_name, int32(x))
-}
-
-func (State) EnumDescriptor() ([]byte, []int) {
-	return fileDescriptor_23ff4b5163b7daa7, []int{0}
-}
-
-type Input struct {
-	FileInfo             *pfs.FileInfo `protobuf:"bytes,1,opt,name=file_info,json=fileInfo,proto3" json:"file_info,omitempty"`
-	ParentCommit         *pfs.Commit   `protobuf:"bytes,5,opt,name=parent_commit,json=parentCommit,proto3" json:"parent_commit,omitempty"`
-	Name                 string        `protobuf:"bytes,2,opt,name=name,proto3" json:"name,omitempty"`
-	JoinOn               string        `protobuf:"bytes,8,opt,name=join_on,json=joinOn,proto3" json:"join_on,omitempty"`
-	Lazy                 bool          `protobuf:"varint,3,opt,name=lazy,proto3" json:"lazy,omitempty"`
-	Branch               string        `protobuf:"bytes,4,opt,name=branch,proto3" json:"branch,omitempty"`
-	GitURL               string        `protobuf:"bytes,6,opt,name=git_url,json=gitUrl,proto3" json:"git_url,omitempty"`
-	EmptyFiles           bool          `protobuf:"varint,7,opt,name=empty_files,json=emptyFiles,proto3" json:"empty_files,omitempty"`
-	XXX_NoUnkeyedLiteral struct{}      `json:"-"`
-	XXX_unrecognized     []byte        `json:"-"`
-	XXX_sizecache        int32         `json:"-"`
-}
-
-func (m *Input) Reset()         { *m = Input{} }
-func (m *Input) String() string { return proto.CompactTextString(m) }
-func (*Input) ProtoMessage()    {}
-func (*Input) Descriptor() ([]byte, []int) {
-	return fileDescriptor_23ff4b5163b7daa7, []int{0}
-}
-func (m *Input) XXX_Unmarshal(b []byte) error {
-	return m.Unmarshal(b)
-}
-func (m *Input) XXX_Marshal(b []byte, deterministic bool) ([]byte, error) {
-	if deterministic {
-		return xxx_messageInfo_Input.Marshal(b, m, deterministic)
-	} else {
-		b = b[:cap(b)]
-		n, err := m.MarshalToSizedBuffer(b)
-		if err != nil {
-			return nil, err
-		}
-		return b[:n], nil
-	}
-}
-func (m *Input) XXX_Merge(src proto.Message) {
-	xxx_messageInfo_Input.Merge(m, src)
-}
-func (m *Input) XXX_Size() int {
-	return m.Size()
-}
-func (m *Input) XXX_DiscardUnknown() {
-	xxx_messageInfo_Input.DiscardUnknown(m)
-}
-
-var xxx_messageInfo_Input proto.InternalMessageInfo
-
-func (m *Input) GetFileInfo() *pfs.FileInfo {
-	if m != nil {
-		return m.FileInfo
-	}
-	return nil
-}
-
-func (m *Input) GetParentCommit() *pfs.Commit {
-	if m != nil {
-		return m.ParentCommit
-	}
-	return nil
-}
-
-func (m *Input) GetName() string {
-	if m != nil {
-		return m.Name
-	}
-	return ""
-}
-
-func (m *Input) GetJoinOn() string {
-	if m != nil {
-		return m.JoinOn
-	}
-	return ""
-}
-
-func (m *Input) GetLazy() bool {
-	if m != nil {
-		return m.Lazy
-	}
-	return false
-}
-
-func (m *Input) GetBranch() string {
-	if m != nil {
-		return m.Branch
-	}
-	return ""
-}
-
-func (m *Input) GetGitURL() string {
-	if m != nil {
-		return m.GitURL
-	}
-	return ""
-}
-
-func (m *Input) GetEmptyFiles() bool {
-	if m != nil {
-		return m.EmptyFiles
-	}
-	return false
-}
-
->>>>>>> e6e5579c
 type CancelRequest struct {
 	JobID                string   `protobuf:"bytes,2,opt,name=job_id,json=jobId,proto3" json:"job_id,omitempty"`
 	DataFilters          []string `protobuf:"bytes,1,rep,name=data_filters,json=dataFilters,proto3" json:"data_filters,omitempty"`
@@ -337,7 +203,6 @@
 func init() { proto.RegisterFile("server/worker/worker_service.proto", fileDescriptor_23ff4b5163b7daa7) }
 
 var fileDescriptor_23ff4b5163b7daa7 = []byte{
-<<<<<<< HEAD
 	// 408 bytes of a gzipped FileDescriptorProto
 	0x1f, 0x8b, 0x08, 0x00, 0x00, 0x00, 0x00, 0x00, 0x02, 0xff, 0x64, 0x52, 0xc1, 0x8e, 0x94, 0x40,
 	0x14, 0xa4, 0x87, 0x0c, 0xee, 0xb4, 0xba, 0xc6, 0xce, 0xb8, 0x12, 0x36, 0xc1, 0x91, 0xd3, 0xc4,
@@ -365,58 +230,6 @@
 	0xce, 0x8a, 0xca, 0x94, 0x6d, 0x46, 0xb9, 0x58, 0xc7, 0x92, 0xf1, 0x72, 0x9b, 0x83, 0xfa, 0x77,
 	0xd2, 0x8a, 0xc7, 0x7b, 0x7f, 0x57, 0xe6, 0x0d, 0xe6, 0xcf, 0xfe, 0x04, 0x00, 0x00, 0xff, 0xff,
 	0x17, 0x4a, 0x4e, 0x1d, 0x75, 0x02, 0x00, 0x00,
-=======
-	// 780 bytes of a gzipped FileDescriptorProto
-	0x1f, 0x8b, 0x08, 0x00, 0x00, 0x00, 0x00, 0x00, 0x02, 0xff, 0x94, 0x54, 0xdd, 0x6e, 0xe3, 0x44,
-	0x14, 0x8e, 0x9b, 0xc4, 0x49, 0x4e, 0xda, 0x52, 0x46, 0x4b, 0xd7, 0xea, 0x8a, 0x24, 0x78, 0x25,
-	0x14, 0xf5, 0xc2, 0xa9, 0x8a, 0x40, 0xe2, 0x92, 0xfc, 0xb4, 0x32, 0xea, 0xcf, 0x6a, 0xda, 0x82,
-	0xc4, 0x8d, 0x35, 0xb6, 0x27, 0x8e, 0xb3, 0x8e, 0xc7, 0xcc, 0x8c, 0x59, 0x65, 0xaf, 0x79, 0x08,
-	0x1e, 0x87, 0x3b, 0xb8, 0xe4, 0x09, 0x2a, 0x14, 0x5e, 0x04, 0xcd, 0x8c, 0xcd, 0xee, 0x76, 0xaf,
-	0xb8, 0xb0, 0x7c, 0xce, 0x77, 0x3e, 0x7f, 0x3e, 0xe7, 0xcc, 0x67, 0x83, 0x2b, 0x28, 0xff, 0x85,
-	0xf2, 0xc9, 0x1b, 0xc6, 0x5f, 0xff, 0x77, 0x0b, 0x14, 0x98, 0x46, 0xd4, 0x2b, 0x38, 0x93, 0x0c,
-	0xd9, 0x06, 0x3d, 0x79, 0x16, 0x65, 0x29, 0xcd, 0xe5, 0xa4, 0x58, 0x0a, 0x75, 0x99, 0xea, 0x3b,
-	0xb4, 0x10, 0xea, 0xaa, 0xd1, 0x84, 0x25, 0x4c, 0x87, 0x13, 0x15, 0x55, 0xe8, 0x8b, 0x84, 0xb1,
-	0x24, 0xa3, 0x13, 0x9d, 0x85, 0xe5, 0x72, 0x42, 0x37, 0x85, 0xdc, 0x56, 0xc5, 0xc1, 0xd3, 0xe2,
-	0x1b, 0x4e, 0x8a, 0x82, 0xf2, 0x4a, 0xd2, 0xfd, 0x75, 0x0f, 0xda, 0x7e, 0x5e, 0x94, 0x12, 0x9d,
-	0x42, 0x6f, 0x99, 0x66, 0x34, 0x48, 0xf3, 0x25, 0x73, 0xac, 0x91, 0x35, 0xee, 0x9f, 0x1f, 0x78,
-	0xaa, 0xa3, 0x8b, 0x34, 0xa3, 0x7e, 0xbe, 0x64, 0xb8, 0xbb, 0xac, 0x22, 0x74, 0x06, 0x07, 0x05,
-	0xe1, 0x34, 0x97, 0x41, 0xc4, 0x36, 0x9b, 0x54, 0x3a, 0x6d, 0xcd, 0xef, 0x6b, 0xfe, 0x4c, 0x43,
-	0x78, 0xdf, 0x30, 0x4c, 0x86, 0x10, 0xb4, 0x72, 0xb2, 0xa1, 0xce, 0xde, 0xc8, 0x1a, 0xf7, 0xb0,
-	0x8e, 0xd1, 0x73, 0xe8, 0xac, 0x59, 0x9a, 0x07, 0x2c, 0x77, 0xba, 0x1a, 0xb6, 0x55, 0x7a, 0x9b,
-	0x2b, 0x72, 0x46, 0xde, 0x6e, 0x9d, 0xe6, 0xc8, 0x1a, 0x77, 0xb1, 0x8e, 0xd1, 0x31, 0xd8, 0x21,
-	0x27, 0x79, 0xb4, 0x72, 0x5a, 0x86, 0x6b, 0x32, 0xf4, 0x12, 0x3a, 0x49, 0x2a, 0x83, 0x92, 0x67,
-	0x8e, 0xad, 0x0a, 0x53, 0xd8, 0x3d, 0x0e, 0xed, 0xcb, 0x54, 0x3e, 0xe0, 0x2b, 0x6c, 0x27, 0xa9,
-	0x7c, 0xe0, 0x19, 0x1a, 0x42, 0x5f, 0x2f, 0x25, 0x50, 0x13, 0x08, 0xa7, 0xa3, 0x75, 0x41, 0x43,
-	0x6a, 0x3a, 0xe1, 0xde, 0xc3, 0xc1, 0x8c, 0xe4, 0x11, 0xcd, 0x30, 0xfd, 0xb9, 0xa4, 0x42, 0xa2,
-	0x11, 0xd8, 0x6b, 0x16, 0x06, 0x69, 0x6c, 0x3a, 0x9e, 0xf6, 0x76, 0x8f, 0xc3, 0xf6, 0xf7, 0x2c,
-	0xf4, 0xe7, 0xb8, 0xbd, 0x66, 0xa1, 0x1f, 0xa3, 0x2f, 0x60, 0x3f, 0x26, 0x92, 0x28, 0x49, 0x49,
-	0xb9, 0x70, 0xac, 0x51, 0x73, 0xdc, 0xc3, 0x7d, 0x85, 0x5d, 0x18, 0xc8, 0x3d, 0x85, 0xc3, 0x5a,
-	0x55, 0x14, 0x2c, 0x17, 0x14, 0x39, 0xd0, 0x11, 0x65, 0x14, 0x51, 0x21, 0xf4, 0x8a, 0xbb, 0xb8,
-	0x4e, 0xdd, 0x6b, 0xf8, 0xe4, 0x92, 0xca, 0xd9, 0xaa, 0xcc, 0x5f, 0xd7, 0x3d, 0x1c, 0xc2, 0x5e,
-	0x1a, 0x6b, 0x5e, 0x13, 0xef, 0xa5, 0x31, 0x7a, 0x06, 0x6d, 0xb1, 0x22, 0xdc, 0xb4, 0xd4, 0xc4,
-	0x26, 0xd1, 0xa8, 0x24, 0x52, 0x54, 0xdb, 0x32, 0x89, 0x2b, 0x00, 0xb4, 0xd6, 0x9d, 0x24, 0x92,
-	0xa2, 0x97, 0x86, 0x43, 0xb5, 0xd8, 0xe1, 0xf9, 0x81, 0x67, 0xcc, 0xe7, 0xe9, 0xaa, 0x79, 0x84,
-	0xa2, 0x2f, 0xa1, 0x1b, 0x13, 0x59, 0x6e, 0xde, 0x0d, 0xdd, 0xdf, 0x3d, 0x0e, 0x3b, 0x73, 0x85,
-	0xf9, 0x73, 0xdc, 0xd1, 0x45, 0x3f, 0x56, 0x33, 0x90, 0x38, 0xe6, 0x6a, 0x86, 0xa6, 0x3e, 0x8a,
-	0x3a, 0x75, 0xff, 0xb0, 0x00, 0xae, 0x29, 0x4f, 0xe8, 0xff, 0x78, 0xeb, 0x10, 0x5a, 0x92, 0x53,
-	0x63, 0x8c, 0xda, 0x41, 0xb7, 0xe1, 0x9a, 0x46, 0x12, 0xeb, 0x02, 0xfa, 0x1c, 0x40, 0xa4, 0x6f,
-	0x69, 0x10, 0x6e, 0x25, 0x35, 0x6f, 0x6c, 0xe1, 0x9e, 0x42, 0xa6, 0x0a, 0x40, 0xa7, 0x00, 0x7a,
-	0xe2, 0x40, 0xab, 0xb4, 0x3e, 0x56, 0xe9, 0xe9, 0xf2, 0xbd, 0x92, 0x1a, 0xc3, 0x91, 0xe1, 0xbe,
-	0x27, 0xd8, 0xd6, 0x82, 0x87, 0x1a, 0xbf, 0xab, 0x55, 0xdd, 0x3e, 0xf4, 0xee, 0xd4, 0x76, 0x95,
-	0xdb, 0xdd, 0x6f, 0xa0, 0xf5, 0x2a, 0x23, 0xb9, 0xb2, 0x60, 0xa4, 0x76, 0x6a, 0xce, 0xba, 0x89,
-	0xab, 0x4c, 0xe1, 0x1b, 0x35, 0xb5, 0xa8, 0x0e, 0xa6, 0xca, 0x4e, 0x3d, 0x68, 0x9b, 0x45, 0xf4,
-	0xa1, 0x83, 0x1f, 0x6e, 0x6e, 0xfc, 0x9b, 0xcb, 0xa3, 0x06, 0xda, 0x87, 0xee, 0xec, 0xf6, 0xfa,
-	0xd5, 0xd5, 0xe2, 0x7e, 0x71, 0x64, 0x21, 0x00, 0xfb, 0xe2, 0x3b, 0xff, 0x6a, 0x31, 0x3f, 0x6a,
-	0x9e, 0xff, 0x6e, 0x81, 0xfd, 0xa3, 0x5e, 0x11, 0xfa, 0x1a, 0x6c, 0xf5, 0x68, 0x29, 0xd0, 0xb1,
-	0x67, 0xbe, 0x60, 0xaf, 0xfe, 0x82, 0xbd, 0x85, 0xb2, 0xed, 0xc9, 0xa7, 0x9e, 0xfa, 0x2f, 0x18,
-	0xba, 0xa1, 0xba, 0x0d, 0xf4, 0x2d, 0xd8, 0xc6, 0x70, 0xe8, 0xb3, 0x7a, 0xd9, 0x1f, 0xd8, 0xfa,
-	0xe4, 0xf8, 0x29, 0x6c, 0x7c, 0xe9, 0x36, 0xd0, 0x1c, 0xba, 0xb5, 0xff, 0xd0, 0xf3, 0x9a, 0xf5,
-	0xc4, 0x91, 0x27, 0x2f, 0x3e, 0x6a, 0x46, 0xaf, 0xeb, 0x07, 0x92, 0x95, 0xd4, 0x6d, 0x9c, 0x59,
-	0xd3, 0xe9, 0x9f, 0xbb, 0x81, 0xf5, 0xd7, 0x6e, 0x60, 0xfd, 0xbd, 0x1b, 0x58, 0xbf, 0xfd, 0x33,
-	0x68, 0xfc, 0x74, 0x96, 0xa4, 0x72, 0x55, 0x86, 0x5e, 0xc4, 0x36, 0x93, 0x82, 0x44, 0xab, 0x6d,
-	0x4c, 0xf9, 0xfb, 0x91, 0xe0, 0xd1, 0xe4, 0x83, 0xdf, 0x65, 0x68, 0x6b, 0xf1, 0xaf, 0xfe, 0x0d,
-	0x00, 0x00, 0xff, 0xff, 0x33, 0xda, 0xcd, 0xe5, 0x46, 0x05, 0x00, 0x00,
->>>>>>> e6e5579c
 }
 
 // Reference imports to suppress errors if they are not otherwise used.
@@ -623,34 +436,10 @@
 		i -= len(m.XXX_unrecognized)
 		copy(dAtA[i:], m.XXX_unrecognized)
 	}
-<<<<<<< HEAD
 	if len(m.JobID) > 0 {
 		i -= len(m.JobID)
 		copy(dAtA[i:], m.JobID)
 		i = encodeVarintWorkerService(dAtA, i, uint64(len(m.JobID)))
-=======
-	if len(m.JoinOn) > 0 {
-		i -= len(m.JoinOn)
-		copy(dAtA[i:], m.JoinOn)
-		i = encodeVarintWorkerService(dAtA, i, uint64(len(m.JoinOn)))
-		i--
-		dAtA[i] = 0x42
-	}
-	if m.EmptyFiles {
-		i--
-		if m.EmptyFiles {
-			dAtA[i] = 1
-		} else {
-			dAtA[i] = 0
-		}
-		i--
-		dAtA[i] = 0x38
-	}
-	if len(m.GitURL) > 0 {
-		i -= len(m.GitURL)
-		copy(dAtA[i:], m.GitURL)
-		i = encodeVarintWorkerService(dAtA, i, uint64(len(m.GitURL)))
->>>>>>> e6e5579c
 		i--
 		dAtA[i] = 0x12
 	}
@@ -761,51 +550,6 @@
 	dAtA[offset] = uint8(v)
 	return base
 }
-<<<<<<< HEAD
-=======
-func (m *Input) Size() (n int) {
-	if m == nil {
-		return 0
-	}
-	var l int
-	_ = l
-	if m.FileInfo != nil {
-		l = m.FileInfo.Size()
-		n += 1 + l + sovWorkerService(uint64(l))
-	}
-	l = len(m.Name)
-	if l > 0 {
-		n += 1 + l + sovWorkerService(uint64(l))
-	}
-	if m.Lazy {
-		n += 2
-	}
-	l = len(m.Branch)
-	if l > 0 {
-		n += 1 + l + sovWorkerService(uint64(l))
-	}
-	if m.ParentCommit != nil {
-		l = m.ParentCommit.Size()
-		n += 1 + l + sovWorkerService(uint64(l))
-	}
-	l = len(m.GitURL)
-	if l > 0 {
-		n += 1 + l + sovWorkerService(uint64(l))
-	}
-	if m.EmptyFiles {
-		n += 2
-	}
-	l = len(m.JoinOn)
-	if l > 0 {
-		n += 1 + l + sovWorkerService(uint64(l))
-	}
-	if m.XXX_unrecognized != nil {
-		n += len(m.XXX_unrecognized)
-	}
-	return n
-}
-
->>>>>>> e6e5579c
 func (m *CancelRequest) Size() (n int) {
 	if m == nil {
 		return 0
@@ -851,8 +595,6 @@
 	_ = l
 	if m.Id != 0 {
 		n += 1 + sovWorkerService(uint64(m.Id))
-<<<<<<< HEAD
-=======
 	}
 	if m.Shard != 0 {
 		n += 1 + sovWorkerService(uint64(m.Shard))
@@ -866,391 +608,11 @@
 	return n
 }
 
-func (m *ChunkState) Size() (n int) {
-	if m == nil {
-		return 0
-	}
-	var l int
-	_ = l
-	if m.State != 0 {
-		n += 1 + sovWorkerService(uint64(m.State))
-	}
-	l = len(m.DatumID)
-	if l > 0 {
-		n += 1 + l + sovWorkerService(uint64(l))
-	}
-	l = len(m.Address)
-	if l > 0 {
-		n += 1 + l + sovWorkerService(uint64(l))
-	}
-	if m.XXX_unrecognized != nil {
-		n += len(m.XXX_unrecognized)
-	}
-	return n
-}
-
-func (m *MergeState) Size() (n int) {
-	if m == nil {
-		return 0
-	}
-	var l int
-	_ = l
-	if m.State != 0 {
-		n += 1 + sovWorkerService(uint64(m.State))
-	}
-	if m.Tree != nil {
-		l = m.Tree.Size()
-		n += 1 + l + sovWorkerService(uint64(l))
-	}
-	if m.SizeBytes != 0 {
-		n += 1 + sovWorkerService(uint64(m.SizeBytes))
-	}
-	if m.StatsTree != nil {
-		l = m.StatsTree.Size()
-		n += 1 + l + sovWorkerService(uint64(l))
-	}
-	if m.StatsSizeBytes != 0 {
-		n += 1 + sovWorkerService(uint64(m.StatsSizeBytes))
-	}
-	if m.XXX_unrecognized != nil {
-		n += len(m.XXX_unrecognized)
-	}
-	return n
-}
-
-func (m *ShardInfo) Size() (n int) {
-	if m == nil {
-		return 0
-	}
-	var l int
-	_ = l
-	if m.XXX_unrecognized != nil {
-		n += len(m.XXX_unrecognized)
-	}
-	return n
-}
-
-func (m *Plan) Size() (n int) {
-	if m == nil {
-		return 0
-	}
-	var l int
-	_ = l
-	if len(m.Chunks) > 0 {
-		l = 0
-		for _, e := range m.Chunks {
-			l += sovWorkerService(uint64(e))
-		}
-		n += 1 + sovWorkerService(uint64(l)) + l
-	}
-	if m.Merges != 0 {
-		n += 1 + sovWorkerService(uint64(m.Merges))
-	}
-	if m.XXX_unrecognized != nil {
-		n += len(m.XXX_unrecognized)
-	}
-	return n
-}
-
 func sovWorkerService(x uint64) (n int) {
 	return (math_bits.Len64(x|1) + 6) / 7
 }
 func sozWorkerService(x uint64) (n int) {
 	return sovWorkerService(uint64((x << 1) ^ uint64((int64(x) >> 63))))
-}
-func (m *Input) Unmarshal(dAtA []byte) error {
-	l := len(dAtA)
-	iNdEx := 0
-	for iNdEx < l {
-		preIndex := iNdEx
-		var wire uint64
-		for shift := uint(0); ; shift += 7 {
-			if shift >= 64 {
-				return ErrIntOverflowWorkerService
-			}
-			if iNdEx >= l {
-				return io.ErrUnexpectedEOF
-			}
-			b := dAtA[iNdEx]
-			iNdEx++
-			wire |= uint64(b&0x7F) << shift
-			if b < 0x80 {
-				break
-			}
-		}
-		fieldNum := int32(wire >> 3)
-		wireType := int(wire & 0x7)
-		if wireType == 4 {
-			return fmt.Errorf("proto: Input: wiretype end group for non-group")
-		}
-		if fieldNum <= 0 {
-			return fmt.Errorf("proto: Input: illegal tag %d (wire type %d)", fieldNum, wire)
-		}
-		switch fieldNum {
-		case 1:
-			if wireType != 2 {
-				return fmt.Errorf("proto: wrong wireType = %d for field FileInfo", wireType)
-			}
-			var msglen int
-			for shift := uint(0); ; shift += 7 {
-				if shift >= 64 {
-					return ErrIntOverflowWorkerService
-				}
-				if iNdEx >= l {
-					return io.ErrUnexpectedEOF
-				}
-				b := dAtA[iNdEx]
-				iNdEx++
-				msglen |= int(b&0x7F) << shift
-				if b < 0x80 {
-					break
-				}
-			}
-			if msglen < 0 {
-				return ErrInvalidLengthWorkerService
-			}
-			postIndex := iNdEx + msglen
-			if postIndex < 0 {
-				return ErrInvalidLengthWorkerService
-			}
-			if postIndex > l {
-				return io.ErrUnexpectedEOF
-			}
-			if m.FileInfo == nil {
-				m.FileInfo = &pfs.FileInfo{}
-			}
-			if err := m.FileInfo.Unmarshal(dAtA[iNdEx:postIndex]); err != nil {
-				return err
-			}
-			iNdEx = postIndex
-		case 2:
-			if wireType != 2 {
-				return fmt.Errorf("proto: wrong wireType = %d for field Name", wireType)
-			}
-			var stringLen uint64
-			for shift := uint(0); ; shift += 7 {
-				if shift >= 64 {
-					return ErrIntOverflowWorkerService
-				}
-				if iNdEx >= l {
-					return io.ErrUnexpectedEOF
-				}
-				b := dAtA[iNdEx]
-				iNdEx++
-				stringLen |= uint64(b&0x7F) << shift
-				if b < 0x80 {
-					break
-				}
-			}
-			intStringLen := int(stringLen)
-			if intStringLen < 0 {
-				return ErrInvalidLengthWorkerService
-			}
-			postIndex := iNdEx + intStringLen
-			if postIndex < 0 {
-				return ErrInvalidLengthWorkerService
-			}
-			if postIndex > l {
-				return io.ErrUnexpectedEOF
-			}
-			m.Name = string(dAtA[iNdEx:postIndex])
-			iNdEx = postIndex
-		case 3:
-			if wireType != 0 {
-				return fmt.Errorf("proto: wrong wireType = %d for field Lazy", wireType)
-			}
-			var v int
-			for shift := uint(0); ; shift += 7 {
-				if shift >= 64 {
-					return ErrIntOverflowWorkerService
-				}
-				if iNdEx >= l {
-					return io.ErrUnexpectedEOF
-				}
-				b := dAtA[iNdEx]
-				iNdEx++
-				v |= int(b&0x7F) << shift
-				if b < 0x80 {
-					break
-				}
-			}
-			m.Lazy = bool(v != 0)
-		case 4:
-			if wireType != 2 {
-				return fmt.Errorf("proto: wrong wireType = %d for field Branch", wireType)
-			}
-			var stringLen uint64
-			for shift := uint(0); ; shift += 7 {
-				if shift >= 64 {
-					return ErrIntOverflowWorkerService
-				}
-				if iNdEx >= l {
-					return io.ErrUnexpectedEOF
-				}
-				b := dAtA[iNdEx]
-				iNdEx++
-				stringLen |= uint64(b&0x7F) << shift
-				if b < 0x80 {
-					break
-				}
-			}
-			intStringLen := int(stringLen)
-			if intStringLen < 0 {
-				return ErrInvalidLengthWorkerService
-			}
-			postIndex := iNdEx + intStringLen
-			if postIndex < 0 {
-				return ErrInvalidLengthWorkerService
-			}
-			if postIndex > l {
-				return io.ErrUnexpectedEOF
-			}
-			m.Branch = string(dAtA[iNdEx:postIndex])
-			iNdEx = postIndex
-		case 5:
-			if wireType != 2 {
-				return fmt.Errorf("proto: wrong wireType = %d for field ParentCommit", wireType)
-			}
-			var msglen int
-			for shift := uint(0); ; shift += 7 {
-				if shift >= 64 {
-					return ErrIntOverflowWorkerService
-				}
-				if iNdEx >= l {
-					return io.ErrUnexpectedEOF
-				}
-				b := dAtA[iNdEx]
-				iNdEx++
-				msglen |= int(b&0x7F) << shift
-				if b < 0x80 {
-					break
-				}
-			}
-			if msglen < 0 {
-				return ErrInvalidLengthWorkerService
-			}
-			postIndex := iNdEx + msglen
-			if postIndex < 0 {
-				return ErrInvalidLengthWorkerService
-			}
-			if postIndex > l {
-				return io.ErrUnexpectedEOF
-			}
-			if m.ParentCommit == nil {
-				m.ParentCommit = &pfs.Commit{}
-			}
-			if err := m.ParentCommit.Unmarshal(dAtA[iNdEx:postIndex]); err != nil {
-				return err
-			}
-			iNdEx = postIndex
-		case 6:
-			if wireType != 2 {
-				return fmt.Errorf("proto: wrong wireType = %d for field GitURL", wireType)
-			}
-			var stringLen uint64
-			for shift := uint(0); ; shift += 7 {
-				if shift >= 64 {
-					return ErrIntOverflowWorkerService
-				}
-				if iNdEx >= l {
-					return io.ErrUnexpectedEOF
-				}
-				b := dAtA[iNdEx]
-				iNdEx++
-				stringLen |= uint64(b&0x7F) << shift
-				if b < 0x80 {
-					break
-				}
-			}
-			intStringLen := int(stringLen)
-			if intStringLen < 0 {
-				return ErrInvalidLengthWorkerService
-			}
-			postIndex := iNdEx + intStringLen
-			if postIndex < 0 {
-				return ErrInvalidLengthWorkerService
-			}
-			if postIndex > l {
-				return io.ErrUnexpectedEOF
-			}
-			m.GitURL = string(dAtA[iNdEx:postIndex])
-			iNdEx = postIndex
-		case 7:
-			if wireType != 0 {
-				return fmt.Errorf("proto: wrong wireType = %d for field EmptyFiles", wireType)
-			}
-			var v int
-			for shift := uint(0); ; shift += 7 {
-				if shift >= 64 {
-					return ErrIntOverflowWorkerService
-				}
-				if iNdEx >= l {
-					return io.ErrUnexpectedEOF
-				}
-				b := dAtA[iNdEx]
-				iNdEx++
-				v |= int(b&0x7F) << shift
-				if b < 0x80 {
-					break
-				}
-			}
-			m.EmptyFiles = bool(v != 0)
-		case 8:
-			if wireType != 2 {
-				return fmt.Errorf("proto: wrong wireType = %d for field JoinOn", wireType)
-			}
-			var stringLen uint64
-			for shift := uint(0); ; shift += 7 {
-				if shift >= 64 {
-					return ErrIntOverflowWorkerService
-				}
-				if iNdEx >= l {
-					return io.ErrUnexpectedEOF
-				}
-				b := dAtA[iNdEx]
-				iNdEx++
-				stringLen |= uint64(b&0x7F) << shift
-				if b < 0x80 {
-					break
-				}
-			}
-			intStringLen := int(stringLen)
-			if intStringLen < 0 {
-				return ErrInvalidLengthWorkerService
-			}
-			postIndex := iNdEx + intStringLen
-			if postIndex < 0 {
-				return ErrInvalidLengthWorkerService
-			}
-			if postIndex > l {
-				return io.ErrUnexpectedEOF
-			}
-			m.JoinOn = string(dAtA[iNdEx:postIndex])
-			iNdEx = postIndex
-		default:
-			iNdEx = preIndex
-			skippy, err := skipWorkerService(dAtA[iNdEx:])
-			if err != nil {
-				return err
-			}
-			if skippy < 0 {
-				return ErrInvalidLengthWorkerService
-			}
-			if (iNdEx + skippy) < 0 {
-				return ErrInvalidLengthWorkerService
-			}
-			if (iNdEx + skippy) > l {
-				return io.ErrUnexpectedEOF
-			}
-			m.XXX_unrecognized = append(m.XXX_unrecognized, dAtA[iNdEx:iNdEx+skippy]...)
-			iNdEx += skippy
-		}
-	}
-
-	if iNdEx > l {
-		return io.ErrUnexpectedEOF
-	}
-	return nil
 }
 func (m *CancelRequest) Unmarshal(dAtA []byte) error {
 	l := len(dAtA)
@@ -1549,323 +911,6 @@
 			m.XXX_unrecognized = append(m.XXX_unrecognized, dAtA[iNdEx:iNdEx+skippy]...)
 			iNdEx += skippy
 		}
->>>>>>> e6e5579c
-	}
-	if m.Shard != 0 {
-		n += 1 + sovWorkerService(uint64(m.Shard))
-	}
-	if m.Stats {
-		n += 2
-	}
-	if m.XXX_unrecognized != nil {
-		n += len(m.XXX_unrecognized)
-	}
-	return n
-}
-
-func sovWorkerService(x uint64) (n int) {
-	return (math_bits.Len64(x|1) + 6) / 7
-}
-func sozWorkerService(x uint64) (n int) {
-	return sovWorkerService(uint64((x << 1) ^ uint64((int64(x) >> 63))))
-}
-func (m *CancelRequest) Unmarshal(dAtA []byte) error {
-	l := len(dAtA)
-	iNdEx := 0
-	for iNdEx < l {
-		preIndex := iNdEx
-		var wire uint64
-		for shift := uint(0); ; shift += 7 {
-			if shift >= 64 {
-				return ErrIntOverflowWorkerService
-			}
-			if iNdEx >= l {
-				return io.ErrUnexpectedEOF
-			}
-			b := dAtA[iNdEx]
-			iNdEx++
-			wire |= uint64(b&0x7F) << shift
-			if b < 0x80 {
-				break
-			}
-		}
-		fieldNum := int32(wire >> 3)
-		wireType := int(wire & 0x7)
-		if wireType == 4 {
-			return fmt.Errorf("proto: CancelRequest: wiretype end group for non-group")
-		}
-		if fieldNum <= 0 {
-			return fmt.Errorf("proto: CancelRequest: illegal tag %d (wire type %d)", fieldNum, wire)
-		}
-		switch fieldNum {
-		case 1:
-			if wireType != 2 {
-				return fmt.Errorf("proto: wrong wireType = %d for field DataFilters", wireType)
-			}
-			var stringLen uint64
-			for shift := uint(0); ; shift += 7 {
-				if shift >= 64 {
-					return ErrIntOverflowWorkerService
-				}
-				if iNdEx >= l {
-					return io.ErrUnexpectedEOF
-				}
-				b := dAtA[iNdEx]
-				iNdEx++
-				stringLen |= uint64(b&0x7F) << shift
-				if b < 0x80 {
-					break
-				}
-			}
-			intStringLen := int(stringLen)
-			if intStringLen < 0 {
-				return ErrInvalidLengthWorkerService
-			}
-			postIndex := iNdEx + intStringLen
-			if postIndex < 0 {
-				return ErrInvalidLengthWorkerService
-			}
-			if postIndex > l {
-				return io.ErrUnexpectedEOF
-			}
-			m.DataFilters = append(m.DataFilters, string(dAtA[iNdEx:postIndex]))
-			iNdEx = postIndex
-		case 2:
-			if wireType != 2 {
-				return fmt.Errorf("proto: wrong wireType = %d for field JobID", wireType)
-			}
-			var stringLen uint64
-			for shift := uint(0); ; shift += 7 {
-				if shift >= 64 {
-					return ErrIntOverflowWorkerService
-				}
-				if iNdEx >= l {
-					return io.ErrUnexpectedEOF
-				}
-				b := dAtA[iNdEx]
-				iNdEx++
-				stringLen |= uint64(b&0x7F) << shift
-				if b < 0x80 {
-					break
-				}
-			}
-			intStringLen := int(stringLen)
-			if intStringLen < 0 {
-				return ErrInvalidLengthWorkerService
-			}
-			postIndex := iNdEx + intStringLen
-			if postIndex < 0 {
-				return ErrInvalidLengthWorkerService
-			}
-			if postIndex > l {
-				return io.ErrUnexpectedEOF
-			}
-			m.JobID = string(dAtA[iNdEx:postIndex])
-			iNdEx = postIndex
-		default:
-			iNdEx = preIndex
-			skippy, err := skipWorkerService(dAtA[iNdEx:])
-			if err != nil {
-				return err
-			}
-			if skippy < 0 {
-				return ErrInvalidLengthWorkerService
-			}
-			if (iNdEx + skippy) < 0 {
-				return ErrInvalidLengthWorkerService
-			}
-			if (iNdEx + skippy) > l {
-				return io.ErrUnexpectedEOF
-			}
-			m.XXX_unrecognized = append(m.XXX_unrecognized, dAtA[iNdEx:iNdEx+skippy]...)
-			iNdEx += skippy
-		}
-	}
-
-	if iNdEx > l {
-		return io.ErrUnexpectedEOF
-	}
-	return nil
-}
-func (m *CancelResponse) Unmarshal(dAtA []byte) error {
-	l := len(dAtA)
-	iNdEx := 0
-	for iNdEx < l {
-		preIndex := iNdEx
-		var wire uint64
-		for shift := uint(0); ; shift += 7 {
-			if shift >= 64 {
-				return ErrIntOverflowWorkerService
-			}
-			if iNdEx >= l {
-				return io.ErrUnexpectedEOF
-			}
-			b := dAtA[iNdEx]
-			iNdEx++
-			wire |= uint64(b&0x7F) << shift
-			if b < 0x80 {
-				break
-			}
-		}
-		fieldNum := int32(wire >> 3)
-		wireType := int(wire & 0x7)
-		if wireType == 4 {
-			return fmt.Errorf("proto: CancelResponse: wiretype end group for non-group")
-		}
-		if fieldNum <= 0 {
-			return fmt.Errorf("proto: CancelResponse: illegal tag %d (wire type %d)", fieldNum, wire)
-		}
-		switch fieldNum {
-		case 1:
-			if wireType != 0 {
-				return fmt.Errorf("proto: wrong wireType = %d for field Success", wireType)
-			}
-			var v int
-			for shift := uint(0); ; shift += 7 {
-				if shift >= 64 {
-					return ErrIntOverflowWorkerService
-				}
-				if iNdEx >= l {
-					return io.ErrUnexpectedEOF
-				}
-				b := dAtA[iNdEx]
-				iNdEx++
-				v |= int(b&0x7F) << shift
-				if b < 0x80 {
-					break
-				}
-			}
-			m.Success = bool(v != 0)
-		default:
-			iNdEx = preIndex
-			skippy, err := skipWorkerService(dAtA[iNdEx:])
-			if err != nil {
-				return err
-			}
-			if skippy < 0 {
-				return ErrInvalidLengthWorkerService
-			}
-			if (iNdEx + skippy) < 0 {
-				return ErrInvalidLengthWorkerService
-			}
-			if (iNdEx + skippy) > l {
-				return io.ErrUnexpectedEOF
-			}
-			m.XXX_unrecognized = append(m.XXX_unrecognized, dAtA[iNdEx:iNdEx+skippy]...)
-			iNdEx += skippy
-		}
-	}
-
-	if iNdEx > l {
-		return io.ErrUnexpectedEOF
-	}
-	return nil
-}
-func (m *GetChunkRequest) Unmarshal(dAtA []byte) error {
-	l := len(dAtA)
-	iNdEx := 0
-	for iNdEx < l {
-		preIndex := iNdEx
-		var wire uint64
-		for shift := uint(0); ; shift += 7 {
-			if shift >= 64 {
-				return ErrIntOverflowWorkerService
-			}
-			if iNdEx >= l {
-				return io.ErrUnexpectedEOF
-			}
-			b := dAtA[iNdEx]
-			iNdEx++
-			wire |= uint64(b&0x7F) << shift
-			if b < 0x80 {
-				break
-			}
-		}
-		fieldNum := int32(wire >> 3)
-		wireType := int(wire & 0x7)
-		if wireType == 4 {
-			return fmt.Errorf("proto: GetChunkRequest: wiretype end group for non-group")
-		}
-		if fieldNum <= 0 {
-			return fmt.Errorf("proto: GetChunkRequest: illegal tag %d (wire type %d)", fieldNum, wire)
-		}
-		switch fieldNum {
-		case 1:
-			if wireType != 0 {
-				return fmt.Errorf("proto: wrong wireType = %d for field Id", wireType)
-			}
-			m.Id = 0
-			for shift := uint(0); ; shift += 7 {
-				if shift >= 64 {
-					return ErrIntOverflowWorkerService
-				}
-				if iNdEx >= l {
-					return io.ErrUnexpectedEOF
-				}
-				b := dAtA[iNdEx]
-				iNdEx++
-				m.Id |= int64(b&0x7F) << shift
-				if b < 0x80 {
-					break
-				}
-			}
-		case 2:
-			if wireType != 0 {
-				return fmt.Errorf("proto: wrong wireType = %d for field Shard", wireType)
-			}
-			m.Shard = 0
-			for shift := uint(0); ; shift += 7 {
-				if shift >= 64 {
-					return ErrIntOverflowWorkerService
-				}
-				if iNdEx >= l {
-					return io.ErrUnexpectedEOF
-				}
-				b := dAtA[iNdEx]
-				iNdEx++
-				m.Shard |= int64(b&0x7F) << shift
-				if b < 0x80 {
-					break
-				}
-			}
-		case 3:
-			if wireType != 0 {
-				return fmt.Errorf("proto: wrong wireType = %d for field Stats", wireType)
-			}
-			var v int
-			for shift := uint(0); ; shift += 7 {
-				if shift >= 64 {
-					return ErrIntOverflowWorkerService
-				}
-				if iNdEx >= l {
-					return io.ErrUnexpectedEOF
-				}
-				b := dAtA[iNdEx]
-				iNdEx++
-				v |= int(b&0x7F) << shift
-				if b < 0x80 {
-					break
-				}
-			}
-			m.Stats = bool(v != 0)
-		default:
-			iNdEx = preIndex
-			skippy, err := skipWorkerService(dAtA[iNdEx:])
-			if err != nil {
-				return err
-			}
-			if skippy < 0 {
-				return ErrInvalidLengthWorkerService
-			}
-			if (iNdEx + skippy) < 0 {
-				return ErrInvalidLengthWorkerService
-			}
-			if (iNdEx + skippy) > l {
-				return io.ErrUnexpectedEOF
-			}
-			m.XXX_unrecognized = append(m.XXX_unrecognized, dAtA[iNdEx:iNdEx+skippy]...)
-			iNdEx += skippy
-		}
 	}
 
 	if iNdEx > l {
@@ -1876,6 +921,7 @@
 func skipWorkerService(dAtA []byte) (n int, err error) {
 	l := len(dAtA)
 	iNdEx := 0
+	depth := 0
 	for iNdEx < l {
 		var wire uint64
 		for shift := uint(0); ; shift += 7 {
@@ -1907,10 +953,8 @@
 					break
 				}
 			}
-			return iNdEx, nil
 		case 1:
 			iNdEx += 8
-			return iNdEx, nil
 		case 2:
 			var length int
 			for shift := uint(0); ; shift += 7 {
@@ -1931,55 +975,30 @@
 				return 0, ErrInvalidLengthWorkerService
 			}
 			iNdEx += length
-			if iNdEx < 0 {
-				return 0, ErrInvalidLengthWorkerService
-			}
-			return iNdEx, nil
 		case 3:
-			for {
-				var innerWire uint64
-				var start int = iNdEx
-				for shift := uint(0); ; shift += 7 {
-					if shift >= 64 {
-						return 0, ErrIntOverflowWorkerService
-					}
-					if iNdEx >= l {
-						return 0, io.ErrUnexpectedEOF
-					}
-					b := dAtA[iNdEx]
-					iNdEx++
-					innerWire |= (uint64(b) & 0x7F) << shift
-					if b < 0x80 {
-						break
-					}
-				}
-				innerWireType := int(innerWire & 0x7)
-				if innerWireType == 4 {
-					break
-				}
-				next, err := skipWorkerService(dAtA[start:])
-				if err != nil {
-					return 0, err
-				}
-				iNdEx = start + next
-				if iNdEx < 0 {
-					return 0, ErrInvalidLengthWorkerService
-				}
-			}
-			return iNdEx, nil
+			depth++
 		case 4:
-			return iNdEx, nil
+			if depth == 0 {
+				return 0, ErrUnexpectedEndOfGroupWorkerService
+			}
+			depth--
 		case 5:
 			iNdEx += 4
-			return iNdEx, nil
 		default:
 			return 0, fmt.Errorf("proto: illegal wireType %d", wireType)
 		}
-	}
-	panic("unreachable")
+		if iNdEx < 0 {
+			return 0, ErrInvalidLengthWorkerService
+		}
+		if depth == 0 {
+			return iNdEx, nil
+		}
+	}
+	return 0, io.ErrUnexpectedEOF
 }
 
 var (
-	ErrInvalidLengthWorkerService = fmt.Errorf("proto: negative length found during unmarshaling")
-	ErrIntOverflowWorkerService   = fmt.Errorf("proto: integer overflow")
+	ErrInvalidLengthWorkerService        = fmt.Errorf("proto: negative length found during unmarshaling")
+	ErrIntOverflowWorkerService          = fmt.Errorf("proto: integer overflow")
+	ErrUnexpectedEndOfGroupWorkerService = fmt.Errorf("proto: unexpected end of group")
 )