package server

import (
	"fmt"

	"github.com/pachyderm/pachyderm/src/client"
	ppsclient "github.com/pachyderm/pachyderm/src/client/pps"
	"github.com/pachyderm/pachyderm/src/server/pkg/log"
	"github.com/pachyderm/pachyderm/src/server/pkg/metrics"
	"github.com/pachyderm/pachyderm/src/server/pkg/ppsdb"

	etcd "github.com/coreos/etcd/clientv3"
	kube "k8s.io/client-go/kubernetes"
)

// NewAPIServer creates an APIServer.
func NewAPIServer(
	etcdAddress string,
	etcdPrefix string,
	address string,
	kubeClient *kube.Clientset,
	namespace string,
	workerImage string,
	workerSidecarImage string,
	workerImagePullPolicy string,
	storageRoot string,
	storageBackend string,
	storageHostPath string,
	iamRole string,
	imagePullSecret string,
	noExposeDockerSocket bool,
	reporter *metrics.Reporter,
<<<<<<< HEAD
	workerGrpcPort uint16,
=======
	workerUsesRoot bool,
>>>>>>> 05173eb5
	port uint16,
	pprofPort uint16,
	httpPort uint16,
	peerPort uint16,
) (ppsclient.APIServer, error) {
	etcdClient, err := etcd.New(etcd.Config{
		Endpoints:   []string{etcdAddress},
		DialOptions: client.DefaultDialOptions(),
	})
	if err != nil {
		return nil, fmt.Errorf("could not create etcd client: %v", err)
	}

	apiServer := &apiServer{
		Logger:                log.NewLogger("pps.API"),
		etcdPrefix:            etcdPrefix,
		address:               address,
		etcdClient:            etcdClient,
		kubeClient:            kubeClient,
		namespace:             namespace,
		workerImage:           workerImage,
		workerSidecarImage:    workerSidecarImage,
		workerImagePullPolicy: workerImagePullPolicy,
		storageRoot:           storageRoot,
		storageBackend:        storageBackend,
		storageHostPath:       storageHostPath,
		iamRole:               iamRole,
		imagePullSecret:       imagePullSecret,
		noExposeDockerSocket:  noExposeDockerSocket,
		reporter:              reporter,
		workerUsesRoot:        workerUsesRoot,
		pipelines:             ppsdb.Pipelines(etcdClient, etcdPrefix),
		jobs:                  ppsdb.Jobs(etcdClient, etcdPrefix),
		monitorCancels:        make(map[string]func()),
		workerGrpcPort:        workerGrpcPort,
		port:                  port,
		pprofPort:             pprofPort,
		httpPort:              httpPort,
		peerPort:              peerPort,
	}
	apiServer.validateKube()
	go apiServer.master() // calls a.getPachClient(), which initializes spec repo
	return apiServer, nil
}

// NewSidecarAPIServer creates an APIServer that has limited functionalities
// and is meant to be run as a worker sidecar.  It cannot, for instance,
// create pipelines.
func NewSidecarAPIServer(
	etcdAddress string,
	etcdPrefix string,
	address string,
	iamRole string,
	reporter *metrics.Reporter,
	workerGrpcPort uint16,
	pprofPort uint16,
	httpPort uint16,
	peerPort uint16,
) (ppsclient.APIServer, error) {
	etcdClient, err := etcd.New(etcd.Config{
		Endpoints:   []string{etcdAddress},
		DialOptions: client.DefaultDialOptions(),
	})
	if err != nil {
		return nil, err
	}

	apiServer := &apiServer{
		Logger:         log.NewLogger("pps.API"),
		address:        address,
		etcdPrefix:     etcdPrefix,
		etcdClient:     etcdClient,
		iamRole:        iamRole,
		reporter:       reporter,
<<<<<<< HEAD
		pipelines:      ppsdb.Pipelines(etcdClient, etcdPrefix),
		jobs:           ppsdb.Jobs(etcdClient, etcdPrefix),
		workerGrpcPort: workerGrpcPort,
		pprofPort:      pprofPort,
		httpPort:       httpPort,
		peerPort:       peerPort,
=======
		workerUsesRoot: true,
		pipelines:      ppsdb.Pipelines(etcdClient, etcdPrefix),
		jobs:           ppsdb.Jobs(etcdClient, etcdPrefix),
>>>>>>> 05173eb5
	}
	go apiServer.getPachClient() // connects back to pachd and inits spec repo
	return apiServer, nil
}<|MERGE_RESOLUTION|>--- conflicted
+++ resolved
@@ -30,11 +30,8 @@
 	imagePullSecret string,
 	noExposeDockerSocket bool,
 	reporter *metrics.Reporter,
-<<<<<<< HEAD
+	workerUsesRoot bool,
 	workerGrpcPort uint16,
-=======
-	workerUsesRoot bool,
->>>>>>> 05173eb5
 	port uint16,
 	pprofPort uint16,
 	httpPort uint16,
@@ -109,18 +106,13 @@
 		etcdClient:     etcdClient,
 		iamRole:        iamRole,
 		reporter:       reporter,
-<<<<<<< HEAD
+		workerUsesRoot: true,
 		pipelines:      ppsdb.Pipelines(etcdClient, etcdPrefix),
 		jobs:           ppsdb.Jobs(etcdClient, etcdPrefix),
 		workerGrpcPort: workerGrpcPort,
 		pprofPort:      pprofPort,
 		httpPort:       httpPort,
 		peerPort:       peerPort,
-=======
-		workerUsesRoot: true,
-		pipelines:      ppsdb.Pipelines(etcdClient, etcdPrefix),
-		jobs:           ppsdb.Jobs(etcdClient, etcdPrefix),
->>>>>>> 05173eb5
 	}
 	go apiServer.getPachClient() // connects back to pachd and inits spec repo
 	return apiServer, nil
