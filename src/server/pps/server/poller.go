--- conflicted
+++ resolved
@@ -153,11 +153,7 @@
 
 		// move to next pipeline (after 2s sleep)
 		return backoff.ErrContinue
-<<<<<<< HEAD
-	}, backoff.NewConstantBackOff(time.Minute),
-=======
 	}, backoff.NewConstantBackOff(pollBackoffTime),
->>>>>>> 3e163af0
 		backoff.NotifyContinue("pollPipelines"),
 	); err != nil {
 		if ctx.Err() == nil {
